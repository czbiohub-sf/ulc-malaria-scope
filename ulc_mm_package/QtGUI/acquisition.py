--- conflicted
+++ resolved
@@ -50,13 +50,6 @@
             print(e)
             print(traceback.format_exc())
 
-<<<<<<< HEAD
     # @pyqtSlot
     # def send_img(self):
-    #     self.update_scopeop.emit(self.img)
-=======
-    @pyqtSlot()
-    def send_img(self):
-        print("REQUEST RECEIVED")
-        self.update_scopeop.emit(self.img)
->>>>>>> 182f8191
+    #     self.update_scopeop.emit(self.img)