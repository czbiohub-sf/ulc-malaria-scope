""" High-level state machine manager.

The Oracle sees all and knows all.
It owns all GUI windows, threads, and worker objects (ScopeOp and Acquisition).

"""

import sys
import socket
import webbrowser
import enum
import logging
import numpy as np

from os import listdir
from transitions import Machine
from time import perf_counter, sleep
from logging.config import fileConfig
from os import path, mkdir
from datetime import datetime

from PyQt5.QtWidgets import (
    QApplication,
    QMessageBox,
    QLabel,
)
from PyQt5.QtCore import Qt, QThread, pyqtSignal
from PyQt5.QtGui import QIcon, QPixmap

from ulc_mm_package.scope_constants import (
    EXPERIMENT_METADATA_KEYS,
    PER_IMAGE_METADATA_KEYS,
    CAMERA_SELECTION,
    SSD_DIR,
    VERBOSE,
    SIMULATION,
    SSD_NAME,
)
from ulc_mm_package.hardware.hardware_constants import DATETIME_FORMAT
from ulc_mm_package.image_processing.data_storage import DataStorage
from ulc_mm_package.image_processing.processing_constants import (
    TOP_PERC_TARGET_VAL,
    FLOWRATE,
)
from ulc_mm_package.QtGUI.gui_constants import (
    ICON_PATH,
    FLOWCELL_QC_FORM_LINK,
    ERROR_BEHAVIORS,
)

from ulc_mm_package.utilities.email_utils import send_ngrok_email, EmailError
from ulc_mm_package.utilities.ngrok_utils import make_tcp_tunnel, NgrokError

from ulc_mm_package.QtGUI.scope_op import ScopeOp
from ulc_mm_package.QtGUI.form_gui import FormGUI
from ulc_mm_package.QtGUI.liveview_gui import LiveviewGUI

QApplication.setAttribute(Qt.AA_EnableHighDpiScaling, True)

# ================ Misc constants ================ #
_ERROR_MSG = '\n\nClick "OK" to end this run.'

_IMAGE_INSERT_PATH = "gui_images/insert_infographic.png"
_IMAGE_REMOVE_PATH = "gui_images/remove_infographic.png"
_IMAGE_RELOAD_PATH = "gui_images/remove_infographic.png"


class Buttons(enum.Enum):
    OK = QMessageBox.Ok
    CANCEL = QMessageBox.Cancel | QMessageBox.Ok
    YN = QMessageBox.No | QMessageBox.Yes


class ShutoffApplication(QApplication):
    shutoff = pyqtSignal()

    def connect_signal(self, func):
        self.shutoff.connect(func)


class NoCloseMessageBox(QMessageBox):
    def __init__(self):
        super().__init__()

        # Disable [x] button
        self.setWindowFlags(self.windowFlags() | Qt.CustomizeWindowHint)
        self.setWindowFlags(self.windowFlags() & ~Qt.WindowCloseButtonHint)


class Oracle(Machine):
    def __init__(self):
        self.shutoff_done = False

        # Save startup datetime
        self.datetime_str = datetime.now().strftime(DATETIME_FORMAT)

        # Instantiate message dialog
        self.message_window = QMessageBox()

        # Setup SSD
        self._init_ssd()

        # Setup directory for logs
        log_dir = path.join(self.ext_dir, "logs")
        if not path.isdir(log_dir):
            mkdir(log_dir)

        # Setup logger
        fileConfig(
            fname="../logger.config",
            defaults={
                "filename": path.join(log_dir, f"{self.datetime_str}.log"),
                "fileHandlerLevel": "DEBUG" if VERBOSE else "INFO",
            },
        )
        self.logger = logging.root
        self.logger.info("STARTING ORACLE.")

        # Instantiate GUI windows
        self.form_window = FormGUI()
        self.liveview_window = LiveviewGUI()

        # Instantiate and configure Oracle elements
        self._set_variables()
        self._init_threads()
        self._init_states()
        self._init_sigslots()

        # Get tcp tunnel
        self._init_tcp()

        # Trigger first transition
        self.next_state()

    def _set_variables(self):
        # Instantiate metadata dicts
        self.form_metadata = None
        self.experiment_metadata = {key: None for key in EXPERIMENT_METADATA_KEYS}

        self.liveview_window.set_infopanel_vals()

        # Lid handler
        self.lid_handler_enabled = False

    def _init_threads(self):
        # Instantiate scope operator and thread
        self.scopeop = ScopeOp()
        self.scopeop_thread = QThread()
        self.scopeop.moveToThread(self.scopeop_thread)

        # Instantiate camera acquisition and thread
        self.acquisition = self.scopeop.acquisition
        self.acquisition_thread = QThread()
        self.acquisition.moveToThread(self.acquisition_thread)

        self.scopeop_thread.started.connect(self.scopeop.setup)

    def _init_states(self):
        states = [
            {
                "name": "standby",
            },
            {
                "name": "setup",
                "on_enter": [self._start_setup],
                "on_exit": [self._end_setup],
            },
            {
                "name": "form",
                "on_enter": [self._start_form],
                "on_exit": [self._end_form],
            },
            {
                "name": "liveview",
                "on_enter": [self._start_liveview],
                "on_exit": [self._end_liveview],
            },
            {
                "name": "intermission",
                "on_enter": [self._start_intermission],
            },
        ]

        super().__init__(self, states=states, queued=True, initial="standby")
        self.add_ordered_transitions()
        self.add_transition(
            trigger="rerun",
            source="intermission",
            dest="form",
            before=self._set_variables,
        )

    def _init_sigslots(self):
        # Connect experiment form buttons
        self.form_window.start_btn.clicked.connect(self.save_form)
        self.form_window.exit_btn.clicked.connect(self.form_exit_handler)
        self.form_window.close_event.connect(self.close_handler)

        # Connect liveview buttons
        self.liveview_window.pause_btn.clicked.connect(self.general_pause_handler)
        self.liveview_window.exit_btn.clicked.connect(self.liveview_exit_handler)
        self.liveview_window.close_event.connect(self.close_handler)

        # Connect scopeop signals and slots
        self.scopeop.setup_done.connect(self.next_state)
        self.scopeop.experiment_done.connect(self.next_state)
        self.scopeop.reset_done.connect(self.rerun)

        self.scopeop.yield_mscope.connect(self.acquisition.get_mscope)

        self.scopeop.precheck_error.connect(self.shutoff)
        self.scopeop.default_error.connect(self.error_handler)

        self.scopeop.freeze_liveview.connect(self.acquisition.freeze_liveview)
        self.scopeop.set_period.connect(self.acquisition.set_period)

        self.scopeop.reload_pause.connect(self.reload_pause_handler)
        self.scopeop.lid_open_pause.connect(self.lid_open_pause_handler)

        self.scopeop.create_timers.connect(self.acquisition.create_timers)
        self.scopeop.start_timers.connect(self.acquisition.start_timers)
        self.scopeop.stop_timers.connect(self.acquisition.stop_timers)

        self.scopeop.update_runtime.connect(self.liveview_window.update_runtime)
        self.scopeop.update_img_count.connect(self.liveview_window.update_img_count)
        self.scopeop.update_cell_count.connect(self.liveview_window.update_cell_count)
        self.scopeop.update_state.connect(self.liveview_window.update_state)
        self.scopeop.update_msg.connect(self.liveview_window.update_msg)

        self.scopeop.update_flowrate.connect(self.liveview_window.update_flowrate)
        self.scopeop.update_focus.connect(self.liveview_window.update_focus)

        # Connect acquisition signals and slots
        self.acquisition.update_liveview.connect(self.liveview_window.update_img)
        self.acquisition.update_infopanel.connect(self.scopeop.update_infopanel)

    def _init_tcp(self):
        try:
            tcp_addr = make_tcp_tunnel()
            self.logger.info(f"SSH address is {tcp_addr}.")
            self.liveview_window.update_tcp(tcp_addr)
            send_ngrok_email()
        except NgrokError as e:
            self.display_message(
                QMessageBox.Icon.Warning,
                "SSH tunnel failed",
                (
                    "Could not create SSH tunnel, so the scope cannot be accessed remotely. "
                    "The SSH tunnel is only recreated when the scope is rebooted."
                    '\n\nClick "OK" to continue running without SSH.'
                ),
                buttons=Buttons.OK,
            )
            self.logger.warning(f"SSH address could not be found - {e}")
            self.liveview_window.update_tcp("unavailable")
        except EmailError as e:
            self.display_message(
                QMessageBox.Icon.Warning,
                "SSH email failed",
                self.logger.info("STARTING ORACLE.")(
                    "Could not automatically email SSH tunnel address. "
                    "If SSH is needed, please use the address printed in the liveviewer or terminal. "
                    '\n\nClick "OK" to continue running.'
                ),
                buttons=Buttons.OK,
            )
            self.logger.warning(f"SSH address could not be emailed - {e}")

    def _init_ssd(self):
        samsung_ext_dir = path.join(SSD_DIR, SSD_NAME)
        if path.exists(samsung_ext_dir):
            self.ext_dir = samsung_ext_dir + "/"
        else:
            print(
                f"Could not find '{SSD_NAME}' in {SSD_DIR}. Searching for other folders in this directory."
            )
            try:
                self.ext_dir = SSD_DIR + listdir(SSD_DIR)[0] + "/"
            except (FileNotFoundError, IndexError) as e:
                print(
                    f"Could not find any folders within {SSD_DIR}. Check that the SSD is plugged in."
                )
                self.display_message(
                    QMessageBox.Icon.Critical,
                    "SSD not found",
                    f"Could not find any folders within {SSD_DIR}. Check that the SSD is plugged in."
                    + _ERROR_MSG,
                    buttons=Buttons.OK,
                )
                sys.exit(1)
        print(f"Saving data to {self.ext_dir}")

        if not DataStorage.is_there_sufficient_storage(self.ext_dir):
            self.ssd_full_msg_and_exit()
            sys.exit(1)

    def ssd_full_msg_and_exit(self):
        self.logger.warning(
            f"The SSD is full. Please eject and then replace the SSD with a new one. Thank you!"
        )
        self.display_message(
            QMessageBox.Icon.Critical,
            "SSD is full",
            f"The SSD is full. Data cannot be saved if the SSD is full. Please eject and then replace the SSD with a new one. Thank you!"
            + _ERROR_MSG,
            buttons=Buttons.OK,
        )

    def reload_pause_handler(self, title, message):
        self.scopeop.to_pause()

        self.general_pause_handler(
            icon=QMessageBox.Icon.Warning,
            title=title,
            message=message,
            buttons=Buttons.OK,
            pause_done=True,
        )

    def lid_open_pause_handler(self):
        if self.lid_handler_enabled:
            self.scopeop.to_pause()

            while self.scopeop.lid_opened:
                self.display_message(
                    icon=QMessageBox.Icon.Warning,
                    title="Lid opened, run paused",
                    text=(
                        "The lid was opened during a run. The experiment has been paused. "
                        "Close the lid and then press okay to resume the run. "
                    ),
                    buttons=BUTTONS.OK,
                )

            self.scopeop.unpause()

    def general_pause_handler(
        self,
        icon=QMessageBox.Icon.Information,
        title="Pause run?",
        message=(
            "While paused, you can add more sample to the flow cell, "
            "without losing the current brightness and focus calibration. "
            "After pausing, the scope will restart the calibration steps."
            '\n\nClick "OK" to pause this run and wait for the next dialog before removing the CAP module.'
        ),
        buttons=Buttons.CANCEL,
        pause_done=False,
    ):
        message_result = self.display_message(
            icon,
            title,
            message,
            buttons=buttons,
        )
        if message_result == QMessageBox.Cancel:
            return
        elif not pause_done:
            self.scopeop.to_pause()

        sleep(2)
<<<<<<< HEAD
        while self.scopeop.lid_opened:
            self.display_message(
                QMessageBox.Icon.Information,
                "Paused run",
                (
                    "The CAP module can now be removed."
                    "\n\nPlease empty both reservoirs and reload 12 uL of fresh "
                    "diluted blood (from the same participant) into the sample reservoir. Make sure to close the lid after."
                    '\n\nAfter reloading the reservoir and closing the lid, click "OK" to resume this run.'
                ),
                buttons=BUTTONS.OK,
                image=_IMAGE_RELOAD_PATH,
            )
=======
        self.display_message(
            QMessageBox.Icon.Information,
            "Paused run",
            (
                "The CAP module can now be removed."
                "\n\nPlease empty both reservoirs and reload 12 uL of fresh "
                "diluted blood (from the same participant) into the sample reservoir. Make sure to close the lid after."
                '\n\nAfter reloading the reservoir and closing the lid, click "OK" to resume this run.'
            ),
            buttons=Buttons.OK,
            image=_IMAGE_RELOAD_PATH,
        )
>>>>>>> b9935a6c
        self.scopeop.unpause()

    def close_handler(self):
        self.display_message(
            QMessageBox.Icon.Warning,
            "Improper exit",
            (
                'Please close this window using the "Exit" button instead. '
                "This ensures proper shutoff of the scope hardware. "
            ),
            buttons=Buttons.OK,
        )

    def form_exit_handler(self):
        message_result = self.display_message(
            QMessageBox.Icon.Information,
            "End experiment?",
            'Click "OK" to end the experiment and shutoff the scope.',
            buttons=Buttons.CANCEL,
        )
        if message_result == QMessageBox.Ok:
            self.shutoff()

    def liveview_exit_handler(self):
        message_result = self.display_message(
            QMessageBox.Icon.Information,
            "End run?",
            'Click "OK" to end this run.',
            buttons=Buttons.CANCEL,
        )
        if message_result == QMessageBox.Ok:
            self.scopeop.to_intermission("Ending experiment due to user prompt.")

    def error_handler(self, title, text, behavior):
        if behavior == ERROR_BEHAVIORS.DEFAULT.value:
            self.display_message(
                QMessageBox.Icon.Critical,
                title,
                text + _ERROR_MSG,
                buttons=Buttons.OK,
            )
            self.scopeop.to_intermission("Ending experiment due to error.")

        elif behavior == ERROR_BEHAVIORS.PRECHECK.value:
            self.display_message(
                QMessageBox.Icon.Critical,
                title,
                text + _ERROR_MSG,
                buttons=Buttons.OK,
            )

        elif behavior == ERROR_BEHAVIORS.YN.value:
            message_result = self.display_message(
                QMessageBox.Icon.Critical,
                title,
                text
                + '\n\nClick "Yes" to continue experiment with flowrate below target, or click "No" to end this run.',
                buttons=Buttons.YN,
            )
            if message_result == QMessageBox.No:
                self.scopeop.to_intermission("Ending experiment due to error.")
            else:
                self.scopeop.next_state()

    def display_message(
        self,
        icon: QMessageBox.Icon,
        title,
        text,
        buttons=None,
        image=None,
    ):
        self.message_window.close()

        self.message_window = NoCloseMessageBox()
        self.message_window.setWindowIcon(QIcon(ICON_PATH))
        self.message_window.setIcon(icon)
        self.message_window.setWindowTitle(f"{title}")

        self.message_window.setText(f"{text}")

        if buttons != None:
            self.message_window.setStandardButtons(buttons.value)

        if image != None:
            layout = self.message_window.layout()

            image_lbl = QLabel()
            image_lbl.setPixmap(QPixmap(image))

            # Row/column span determined using layout.rowCount() and layout.columnCount()
            layout.addWidget(image_lbl, 4, 0, 1, 3, alignment=Qt.AlignCenter)

        message_result = self.message_window.exec()
        return message_result

    def _start_setup(self, *args):
        self.lid_handler_enabled = False
        self.display_message(
            QMessageBox.Icon.Information,
            "Initializing hardware",
            (
                "Remove the CAP module if it is currently on."
                '\n\nClick "OK" once it is removed.'
            ),
            buttons=Buttons.OK,
            image=_IMAGE_REMOVE_PATH,
        )

        self.scopeop_thread.start()
        self.acquisition_thread.start()

        self.form_window.show()

    def _end_setup(self, *args):
        self.form_window.unfreeze_buttons()

    def _start_form(self, *args):
        self.form_window.show()

    def save_form(self):
        self.form_metadata = self.form_window.get_form_input()
        self.form_window.reset_parameters()
        self.liveview_window.update_experiment(self.form_metadata)

        for key in self.form_metadata:
            self.experiment_metadata[key] = self.form_metadata[key]

        # DATA-TODO verify if user input satisfies required format
        # -> if data fails verification, prompt user for correction using "display_message" (defined above)
        # -> if data passes verification, call "self.next_state" to open liveview

        # Assign other metadata parameters
        self.experiment_metadata["scope"] = socket.gethostname()
        self.experiment_metadata["camera"] = CAMERA_SELECTION.name
        self.experiment_metadata[
            "exposure"
        ] = self.scopeop.mscope.camera.exposureTime_ms
        self.experiment_metadata["target_brightness"] = TOP_PERC_TARGET_VAL

        self.scopeop.mscope.data_storage.createNewExperiment(
            self.ext_dir,
            "",
            self.datetime_str,
            self.experiment_metadata,
            PER_IMAGE_METADATA_KEYS,
        )

        # Update target flowrate in scopeop
        self.scopeop.target_flowrate = self.form_metadata["target_flowrate"][1]

        self.next_state()

    def _end_form(self, *args):
        self.form_window.close()
        self.lid_handler_enabled = True

    def _start_liveview(self, *args):
<<<<<<< HEAD
        while self.scopeop.lid_opened:
            self.display_message(
                QMessageBox.Icon.Information,
                "Starting run",
                'Insert flow cell and replace CAP module now. Make sure to close the lid after.\n\nClick "OK" once it is closed.',
                buttons=BUTTONS.OK,
                image=_IMAGE_INSERT_PATH,
            )
=======
        self.display_message(
            QMessageBox.Icon.Information,
            "Starting run",
            'Insert flow cell and replace CAP module now. Make sure to close the lid after.\n\nClick "OK" once it is closed.',
            buttons=Buttons.OK,
            image=_IMAGE_INSERT_PATH,
        )
>>>>>>> b9935a6c

        self.liveview_window.show()
        self.scopeop.start()

    def _end_liveview(self, *args):
        self.liveview_window.close()

        self.logger.info("Opening survey.")
        webbrowser.open(FLOWCELL_QC_FORM_LINK, new=0, autoraise=True)

    def _start_intermission(self, msg):
        self.display_message(
            QMessageBox.Icon.Information,
            "Run complete",
            f'{msg} Remove CAP module and flow cell now.\n\nClick "OK" once they are removed.',
            buttons=Buttons.OK,
            image=_IMAGE_REMOVE_PATH,
        )

        message_result = self.display_message(
            QMessageBox.Icon.Information,
            "Run another experiment?",
            'Click "Yes" to start a new run or "No" to shutoff scope.',
            buttons=Buttons.YN,
        )
        if message_result == QMessageBox.No:
            self.shutoff()
        elif message_result == QMessageBox.Yes:
            self.logger.info("Starting new experiment.")
            if not DataStorage.is_there_sufficient_storage(self.ext_dir):
                self.ssd_full_msg_and_exit()
                self.shutoff()
            else:
                self.scopeop.rerun()

    def shutoff(self):
        self.logger.info("Starting oracle shut off.")

        # Wait for QTimers to shutoff
        self.logger.info("Waiting for acquisition and liveview timer to terminate.")
        while (
            self.acquisition.acquisition_timer.isActive()
            or self.acquisition.liveview_timer.isActive()
        ):
            pass
        self.logger.info("Successfully terminated acquisition and liveview timer.")

        # Shut off hardware
        self.scopeop.mscope.shutoff()

        # Shut off acquisition thread
        self.acquisition_thread.quit()
        self.acquisition_thread.wait()
        self.logger.info("Shut off acquisition thread.")

        # Shut off scopeop thread
        self.scopeop_thread.quit()
        self.scopeop_thread.wait()
        self.logger.info("Shut off scopeop thread.")

        self.form_window.close()
        self.logger.info("Closed experiment form window.")
        self.liveview_window.close()
        self.logger.info("Closed liveview window.")

        self.logger.info("ORACLE SHUT OFF SUCCESSFUL.")
        self.shutoff_done = True

    def emergency_shutoff(self):
        self.logger.warning("Starting emergency oracle shut off.")

        if not self.shutoff_done:
            # Close data storage if it's not already closed
            if self.scopeop.mscope.data_storage.zw.writable:
                self.scopeop.mscope.data_storage.close()
            else:
                self.logger.info(
                    "Since data storage is already closed, no data storage operations were needed."
                )

            # Shut off hardware
            self.scopeop.mscope.shutoff()

            self.logger.info("EMERGENCY ORACLE SHUT OFF SUCCESSFUL.")


if __name__ == "__main__":
    app = ShutoffApplication(sys.argv)
    oracle = Oracle()

    app.connect_signal(oracle.scopeop.shutoff)

    def shutoff_excepthook(type, value, traceback):
        sys.__excepthook__(type, value, traceback)
        try:
            app.shutoff.emit()
            # Pause before shutting off hardware to ensure there are no calls to camera post-shutoff
            sleep(3)
            oracle.emergency_shutoff()
        except Exception as e:
            oracle.logger.fatal(f"EMERGENCY ORACLE SHUT OFF FAILED - {e}")

        sys.exit(1)

    sys.excepthook = shutoff_excepthook

    app.exec()<|MERGE_RESOLUTION|>--- conflicted
+++ resolved
@@ -359,7 +359,6 @@
             self.scopeop.to_pause()
 
         sleep(2)
-<<<<<<< HEAD
         while self.scopeop.lid_opened:
             self.display_message(
                 QMessageBox.Icon.Information,
@@ -373,20 +372,6 @@
                 buttons=BUTTONS.OK,
                 image=_IMAGE_RELOAD_PATH,
             )
-=======
-        self.display_message(
-            QMessageBox.Icon.Information,
-            "Paused run",
-            (
-                "The CAP module can now be removed."
-                "\n\nPlease empty both reservoirs and reload 12 uL of fresh "
-                "diluted blood (from the same participant) into the sample reservoir. Make sure to close the lid after."
-                '\n\nAfter reloading the reservoir and closing the lid, click "OK" to resume this run.'
-            ),
-            buttons=Buttons.OK,
-            image=_IMAGE_RELOAD_PATH,
-        )
->>>>>>> b9935a6c
         self.scopeop.unpause()
 
     def close_handler(self):
@@ -545,7 +530,6 @@
         self.lid_handler_enabled = True
 
     def _start_liveview(self, *args):
-<<<<<<< HEAD
         while self.scopeop.lid_opened:
             self.display_message(
                 QMessageBox.Icon.Information,
@@ -554,15 +538,6 @@
                 buttons=BUTTONS.OK,
                 image=_IMAGE_INSERT_PATH,
             )
-=======
-        self.display_message(
-            QMessageBox.Icon.Information,
-            "Starting run",
-            'Insert flow cell and replace CAP module now. Make sure to close the lid after.\n\nClick "OK" once it is closed.',
-            buttons=Buttons.OK,
-            image=_IMAGE_INSERT_PATH,
-        )
->>>>>>> b9935a6c
 
         self.liveview_window.show()
         self.scopeop.start()
