""" High-level state machine manager.

The Oracle sees all and knows all. 
It owns all GUI windows, threads, and worker objects (ScopeOp and Acquisition).

"""

import sys
import socket
import webbrowser
import enum
import logging
import numpy as np

from os import listdir
from transitions import Machine
from time import perf_counter, sleep
from logging.config import fileConfig
from os import path, mkdir
from datetime import datetime

from PyQt5.QtWidgets import (
    QApplication,
    QMessageBox,
    QLabel,
)
from PyQt5.QtCore import Qt, QThread, pyqtSignal
from PyQt5.QtGui import QIcon, QPixmap

from ulc_mm_package.scope_constants import (
    EXPERIMENT_METADATA_KEYS,
    PER_IMAGE_METADATA_KEYS,
    CAMERA_SELECTION,
    SSD_DIR,
)
from ulc_mm_package.hardware.hardware_constants import DATETIME_FORMAT
from ulc_mm_package.image_processing.processing_constants import (
    TOP_PERC_TARGET_VAL,
    FLOWRATE,
)
from ulc_mm_package.QtGUI.gui_constants import (
    ICON_PATH,
    FLOWCELL_QC_FORM_LINK,
)

from ulc_mm_package.utilities.email_utils import send_ngrok_email
from ulc_mm_package.utilities.ngrok_utils import make_tcp_tunnel, NgrokError

from ulc_mm_package.QtGUI.scope_op import ScopeOp
from ulc_mm_package.QtGUI.acquisition import Acquisition
from ulc_mm_package.QtGUI.form_gui import FormGUI
from ulc_mm_package.QtGUI.liveview_gui import LiveviewGUI

QApplication.setAttribute(Qt.AA_EnableHighDpiScaling, True)

# ================ Misc constants ================ #
_VIDEO_REC = "https://drive.google.com/drive/folders/1YL8i5VXeppfIsPQrcgGYKGQF7chupr56"
_ERROR_MSG = '\n\nClick "OK" to end this run.'

_IMAGE_INSERT_PATH = "gui_images/insert_infographic.png"
_IMAGE_REMOVE_PATH = "gui_images/remove_infographic.png"


class Buttons(enum.Enum):
    OK = QMessageBox.Ok
    CANCEL = QMessageBox.Cancel | QMessageBox.Ok
    YN = QMessageBox.No | QMessageBox.Yes


class ShutoffApplication(QApplication):
    shutoff = pyqtSignal()

    def connect_signal(self, func):
        self.shutoff.connect(func)


class Oracle(Machine):
    def __init__(self):
        self.shutoff_done = False

        # Save startup datetime
        self.datetime_str = datetime.now().strftime(DATETIME_FORMAT)

        # Instantiate GUI windows
        self.form_window = FormGUI()
        self.liveview_window = LiveviewGUI()
        self.message_window = QMessageBox()

        # Instantiate and configure Oracle elements
        self._init_variables()
        self._init_threads()
        self._init_states()
        self._init_sigslots()

        # Get SSD directory
        try:
            self.ext_dir = SSD_DIR + listdir(SSD_DIR)[0] + "/"
        except (FileNotFoundError, IndexError) as e:
            print(
                f"Could not find any folders within {SSD_DIR}. Check that the SSD is plugged in."
            )
            self.display_message(
                QMessageBox.Icon.Critical,
                "SSD not found",
                f"Could not find any folders within {SSD_DIR}. Check that the SSD is plugged in."
                + _ERROR_MSG,
                buttons=Buttons.OK,
                instant_abort=False,
            )
            sys.exit(1)

        # Setup directory for logs
        log_dir = path.join(self.ext_dir, "logs")
        if not path.isdir(log_dir):
            mkdir(log_dir)

        # Setup logger
        fileConfig(
            fname="../logger.config",
            defaults={"filename": path.join(log_dir, f"{self.datetime_str}.log")},
        )
        self.logger = logging.root
        self.logger.info("STARTING ORACLE.")

        # Get tcp tunnel
        self._init_tcp()

        # Trigger first transition
        self.next_state()

    def _init_variables(self):
        # Instantiate metadata dicts
        self.form_metadata = None
        self.experiment_metadata = {key: None for key in EXPERIMENT_METADATA_KEYS}

        self.liveview_window.set_infopanel_vals()

    def _init_threads(self):
        # Instantiate camera acquisition and thread
        self.acquisition = Acquisition()
        self.acquisition_thread = QThread()
        self.acquisition.moveToThread(self.acquisition_thread)

        # Instantiate scope operator and thread
        self.scopeop = ScopeOp(self.acquisition.update_scopeop)
        self.scopeop_thread = QThread()
        self.scopeop.moveToThread(self.scopeop_thread)

        self.scopeop_thread.started.connect(self.scopeop.setup)

    def _init_states(self):
        states = [
            {
                "name": "standby",
            },
            {
                "name": "setup",
                "on_enter": [self._start_setup],
                "on_exit": [self._end_setup],
            },
            {
                "name": "form",
                "on_enter": [self._start_form],
                "on_exit": [self._end_form],
            },
            {
                "name": "liveview",
                "on_enter": [self._start_liveview],
                "on_exit": [self._end_liveview],
            },
            {
                "name": "intermission",
                "on_enter": [self._start_intermission],
            },
        ]

        super().__init__(self, states=states, queued=True, initial="standby")
        self.add_ordered_transitions()
        self.add_transition(
            trigger="rerun",
            source="intermission",
            dest="form",
            before=self._init_variables,
        )

    def _init_sigslots(self):
        # Connect experiment form buttons
        self.form_window.start_btn.clicked.connect(self.save_form)
        self.form_window.exit_btn.clicked.connect(self.shutoff)

        # Connect liveview buttons
        self.liveview_window.pause_btn.clicked.connect(self.pause_handler)
        self.liveview_window.exit_btn.clicked.connect(self.exit_handler)

        # Connect scopeop signals and slots
        self.scopeop.setup_done.connect(self.next_state)
        self.scopeop.experiment_done.connect(self.next_state)
        self.scopeop.reset_done.connect(self.rerun)

        self.scopeop.yield_mscope.connect(self.acquisition.get_mscope)

        self.scopeop.error.connect(self.error_handler)

        self.scopeop.freeze_liveview.connect(self.acquisition.freeze_liveview)
        self.scopeop.set_period.connect(self.acquisition.set_period)

        self.scopeop.enable_pause.connect(self.liveview_window.enable_pause)
        self.scopeop.send_pause.connect(self.pause_receiver)

        self.scopeop.create_timers.connect(self.acquisition.create_timers)
        self.scopeop.start_timers.connect(self.acquisition.start_timers)
        self.scopeop.stop_timers.connect(self.acquisition.stop_timers)

        self.scopeop.update_state.connect(self.liveview_window.update_state)
        self.scopeop.update_img_count.connect(self.liveview_window.update_img_count)
        self.scopeop.update_cell_count.connect(self.liveview_window.update_cell_count)
        self.scopeop.update_msg.connect(self.liveview_window.update_msg)

        self.scopeop.update_flowrate.connect(self.liveview_window.update_flowrate)
        self.scopeop.update_focus.connect(self.liveview_window.update_focus)

        # Connect acquisition signals and slots
        self.acquisition.update_liveview.connect(self.liveview_window.update_img)

    def _init_tcp(self):
        try:
            tcp_addr = make_tcp_tunnel()
            self.logger.info(f"SSH address is {tcp_addr}.")
            self.liveview_window.update_tcp(tcp_addr)
            send_ngrok_email()
        except NgrokError:
            self.display_message(
                QMessageBox.Icon.Warning,
                "SSH tunnel failed",
                (
                    "Could not create SSH tunnel so the scope cannot be accessed remotely. "
                    "To recreate the SSH tunnel the scope needs to be rebooted."
                    '\n\nClick "OK" to continue running without SSH.'
                ),
                buttons=Buttons.OK,
            )

            self.logger.warning("SSH address could not be found.")
            self.liveview_window.update_tcp("unavailable")

    def pause_receiver(self, title, message):
        self.scopeop.to_pause()

        self.pause_handler(
            icon=QMessageBox.Icon.Warning,
            title=title,
            message=message,
            buttons=Buttons.OK,
            pause_done=True,
        )

    def pause_handler(
        self,
        icon=QMessageBox.Icon.Information,
        title="Pause run?",
        message=(
            "While paused, you can add more sample to the flow cell, "
            "without losing the current brightness and focus calibration."
            '\n\nClick "OK" to pause this run and wait for the next dialog before removing the condensor.'
        ),
        buttons=Buttons.CANCEL,
        pause_done=False,
    ):
        message_result = self.display_message(
<<<<<<< HEAD
            icon,
            title,
            message,
            buttons=buttons,
=======
            QMessageBox.Icon.Information,
            "Pause run?",
            (
                "While paused, you can mix/add more sample to the flow cell "
                "without ending the experiment."
                '\n\nClick "OK" to pause this run and wait for the next dialog before removing the condensor.'
            ),
            buttons=Buttons.CANCEL,
>>>>>>> ca91152d
        )
        if message_result == QMessageBox.Cancel:
            return
        elif not pause_done:
            self.scopeop.to_pause()

        sleep(2)
        self.display_message(
            QMessageBox.Icon.Information,
            "Paused run",
            (
                "The condensor can now be removed."
                '\n\nAfter adding the sample and replacing the condensor, click "OK" to resume this run.'
            ),
            buttons=Buttons.OK,
        )
        self.scopeop.unpause()

    def exit_handler(self):
        message_result = self.display_message(
            QMessageBox.Icon.Information,
            "End run?",
            'Click "OK" to end this run.',
            buttons=Buttons.CANCEL,
        )
        if message_result == QMessageBox.Ok:
            self.scopeop.to_intermission()

    def error_handler(self, title, text, instant_abort):
        self.display_message(
            QMessageBox.Icon.Critical,
            title,
            text + _ERROR_MSG,
            buttons=Buttons.OK,
            instant_abort=instant_abort,
        )

        if not instant_abort:
            self.scopeop.to_intermission()

    def display_message(
        self,
        icon: QMessageBox.Icon,
        title,
        text,
        buttons=None,
        image=None,
        instant_abort=False,
    ):
        self.message_window.close()

        self.message_window = QMessageBox()
        self.message_window.setWindowIcon(QIcon(ICON_PATH))
        self.message_window.setIcon(icon)
        self.message_window.setWindowTitle(f"{title}")

        self.message_window.setText(f"{text}")

        if buttons != None:
            self.message_window.setStandardButtons(buttons.value)

        if image != None:
            layout = self.message_window.layout()

            image_lbl = QLabel()
            image_lbl.setPixmap(QPixmap(image))

            # Row/column span determined using layout.rowCount() and layout.columnCount()
            layout.addWidget(image_lbl, 4, 0, 1, 3, alignment=Qt.AlignCenter)

        message_result = self.message_window.exec()

        if instant_abort:
            self.shutoff()

        return message_result

    def _start_setup(self):
        self.display_message(
            QMessageBox.Icon.Information,
            "Initializing hardware",
            (
                "If there is a flow cell in the scope, remove it now."
                '\n\nClick "OK" once the flow cell is removed.'
            ),
            buttons=Buttons.OK,
            image=_IMAGE_REMOVE_PATH,
        )

        self.scopeop_thread.start()
        self.acquisition_thread.start()

        self.form_window.show()

    def _end_setup(self):
        self.form_window.unfreeze_buttons()

    def _start_form(self):
        self.form_window.show()

    def save_form(self):
        self.form_metadata = self.form_window.get_form_input()
        self.liveview_window.update_experiment(self.form_metadata)

        for key in self.form_metadata:
            self.experiment_metadata[key] = self.form_metadata[key]

        # DATA-TODO verify if user input satisfies required format
        # -> if data fails verification, prompt user for correction using "display_message" (defined above)
        # -> if data passes verification, call "self.next_state" to open liveview

        # Assign other metadata parameters
        self.experiment_metadata["scope"] = socket.gethostname()
        self.experiment_metadata["camera"] = CAMERA_SELECTION.name
        self.experiment_metadata[
            "exposure"
        ] = self.scopeop.mscope.camera.exposureTime_ms
        self.experiment_metadata["target_brightness"] = TOP_PERC_TARGET_VAL

        self.scopeop.mscope.data_storage.createNewExperiment(
            self.ext_dir,
            "",
            self.datetime_str,
            self.experiment_metadata,
            PER_IMAGE_METADATA_KEYS,
        )

        # Update target flowrate in scopeop
        self.scopeop.target_flowrate = self.form_metadata["target_flowrate"][1]

        self.next_state()

    def _end_form(self):
        self.form_window.close()

    def _start_liveview(self):
        self.display_message(
            QMessageBox.Icon.Information,
            "Starting run",
            'Insert flow cell now.\n\nClick "OK" once it is in place.',
            buttons=Buttons.OK,
            image=_IMAGE_INSERT_PATH,
        )

        self.liveview_window.show()
        self.scopeop.start()

    def _end_liveview(self):
        self.liveview_window.close()

        self.logger.debug("Opening survey.")
        webbrowser.open(FLOWCELL_QC_FORM_LINK, new=0, autoraise=True)

    def _start_intermission(self):
        self.display_message(
            QMessageBox.Icon.Information,
            "Run complete",
            'Remove flow cell now.\n\nClick "OK" once it is removed.',
            buttons=Buttons.OK,
            image=_IMAGE_REMOVE_PATH,
        )

        message_result = self.display_message(
            QMessageBox.Icon.Information,
            "Run another experiment?",
            'Click "Yes" to start a new run or "No" to shutoff scope.',
            buttons=Buttons.YN,
        )
        if message_result == QMessageBox.No:
            self.shutoff()
        elif message_result == QMessageBox.Yes:
            self.logger.info("Starting new experiment.")
            self.scopeop.rerun()

    def shutoff(self):
        self.logger.info("Starting oracle shut off.")

        # Wait for QTimers to shutoff
        self.logger.debug("Waiting for acquisition and liveview timer to terminate.")
        while (
            self.acquisition.acquisition_timer.isActive()
            or self.acquisition.liveview_timer.isActive()
        ):
            pass
        self.logger.debug("Successfully terminated acquisition and liveview timer.")

        # Shut off hardware
        self.scopeop.mscope.shutoff()

        # Shut off acquisition thread
        self.acquisition_thread.quit()
        self.acquisition_thread.wait()
        self.logger.debug("Shut off acquisition thread.")

        # Shut off scopeop thread
        self.scopeop_thread.quit()
        self.scopeop_thread.wait()
        self.logger.debug("Shut off scopeop thread.")

        self.form_window.close()
        self.logger.debug("Closed experiment form window.")
        self.liveview_window.close()
        self.logger.debug("Closed liveview window.")

        self.logger.info("ORACLE SHUT OFF SUCCESSFUL.")
        self.shutoff_done = True

    def emergency_shutoff(self):
        self.logger.warning("Starting emergency oracle shut off.")

        if not self.shutoff_done:
            # Close data storage if it's not already closed
            if self.scopeop.mscope.data_storage.zw.writable:
                self.scopeop.mscope.data_storage.close()
            else:
                self.logger.info(
                    "Since data storage is already closed, no data storage operations were needed."
                )

            # Shut off hardware
            self.scopeop.mscope.shutoff()

            self.logger.info("EMERGENCY ORACLE SHUT OFF SUCCESSFUL.")


if __name__ == "__main__":
    app = ShutoffApplication(sys.argv)
    oracle = Oracle()

    app.connect_signal(oracle.scopeop.shutoff)

    def shutoff_excepthook(type, value, traceback):
        sys.__excepthook__(type, value, traceback)
        try:
            app.shutoff.emit()
            # Pause before shutting off hardware to ensure there are no calls to camera post-shutoff
            sleep(3)
            oracle.emergency_shutoff()
        except Exception as e:
            oracle.logger.fatal(f"EMERGENCY ORACLE SHUT OFF FAILED: {e}")

        sys.exit(1)

    sys.excepthook = shutoff_excepthook

    app.exec()<|MERGE_RESOLUTION|>--- conflicted
+++ resolved
@@ -267,12 +267,6 @@
         pause_done=False,
     ):
         message_result = self.display_message(
-<<<<<<< HEAD
-            icon,
-            title,
-            message,
-            buttons=buttons,
-=======
             QMessageBox.Icon.Information,
             "Pause run?",
             (
@@ -281,7 +275,6 @@
                 '\n\nClick "OK" to pause this run and wait for the next dialog before removing the condensor.'
             ),
             buttons=Buttons.CANCEL,
->>>>>>> ca91152d
         )
         if message_result == QMessageBox.Cancel:
             return
