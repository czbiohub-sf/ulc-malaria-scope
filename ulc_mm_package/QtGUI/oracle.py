--- conflicted
+++ resolved
@@ -303,21 +303,10 @@
         pause_done=False,
     ):
         message_result = self.display_message(
-<<<<<<< HEAD
             icon,
             title,
             message,
             buttons=buttons,
-=======
-            QMessageBox.Icon.Information,
-            "Pause run?",
-            (
-                "While paused, you can add more sample to the flow cell without ending the experiment."
-                '\n\nClick "OK" to pause this run. '
-                "Wait for the next dialog before removing the CAP module."
-            ),
-            buttons=Buttons.CANCEL,
->>>>>>> 4fb26774
         )
         if message_result == QMessageBox.Cancel:
             return
@@ -329,15 +318,10 @@
             QMessageBox.Icon.Information,
             "Paused run",
             (
-<<<<<<< HEAD
-                "The condensor can now be removed."
-                '\n\nAfter adding the sample and replacing the condensor, click "OK" to resume this run.'
-=======
                 "The CAP module can now be removed."
                 "\n\nPlease empty both reservoirs and reload 12 uL of fresh "
                 "diluted blood (from the same participant) into the sample reservoir. Make sure to close the lid after."
                 '\n\nAfter reloading the reservoir and closing the lid, click "OK" to resume this run.'
->>>>>>> 4fb26774
             ),
             buttons=Buttons.OK,
             image=_IMAGE_RELOAD_PATH,
