""" High-level state machine manager.

The Oracle sees all and knows all. 
It owns all GUI windows, threads, and worker objects (ScopeOp and Acquisition).

"""

import sys
import socket
import webbrowser
import enum
import logging
import numpy as np

from os import listdir
from transitions import Machine
from time import perf_counter, sleep
from logging.config import fileConfig
from os import path, mkdir
from datetime import datetime

from PyQt5.QtWidgets import (
    QApplication,
    QMessageBox,
    QLabel,
)
from PyQt5.QtCore import Qt, QThread, pyqtSignal
from PyQt5.QtGui import QIcon, QPixmap

from ulc_mm_package.scope_constants import (
    EXPERIMENT_METADATA_KEYS,
    PER_IMAGE_METADATA_KEYS,
    CAMERA_SELECTION,
    SSD_DIR,
)
from ulc_mm_package.hardware.hardware_constants import SIMULATION, DATETIME_FORMAT
from ulc_mm_package.image_processing.data_storage import DataStorage
from ulc_mm_package.image_processing.processing_constants import (
    TOP_PERC_TARGET_VAL,
    FLOWRATE,
)
from ulc_mm_package.QtGUI.gui_constants import (
    ICON_PATH,
    FLOWCELL_QC_FORM_LINK,
)

from ulc_mm_package.utilities.email_utils import send_ngrok_email
from ulc_mm_package.utilities.ngrok_utils import make_tcp_tunnel, NgrokError

from ulc_mm_package.QtGUI.scope_op import ScopeOp
from ulc_mm_package.QtGUI.acquisition import Acquisition
from ulc_mm_package.QtGUI.form_gui import FormGUI
from ulc_mm_package.QtGUI.liveview_gui import LiveviewGUI

QApplication.setAttribute(Qt.AA_EnableHighDpiScaling, True)

# ================ Misc constants ================ #
_VIDEO_REC = "https://drive.google.com/drive/folders/1YL8i5VXeppfIsPQrcgGYKGQF7chupr56"
_ERROR_MSG = '\n\nClick "OK" to end this run.'

_IMAGE_INSERT_PATH = "gui_images/insert_infographic.png"
_IMAGE_REMOVE_PATH = "gui_images/remove_infographic.png"


class Buttons(enum.Enum):
    OK = QMessageBox.Ok
    CANCEL = QMessageBox.Cancel | QMessageBox.Ok
    YN = QMessageBox.No | QMessageBox.Yes


class ShutoffApplication(QApplication):
    shutoff = pyqtSignal()

    def connect_signal(self, func):
        self.shutoff.connect(func)


class Oracle(Machine):
    def __init__(self):
        self.shutoff_done = False

        # Save startup datetime
        self.datetime_str = datetime.now().strftime(DATETIME_FORMAT)

<<<<<<< HEAD
        # Setup SSD
=======
        # Instantiate GUI windows
        self.form_window = FormGUI()
        self.liveview_window = LiveviewGUI()
        self.message_window = QMessageBox()

        # Instantiate and configure Oracle elements
        self._init_variables()
        self._init_threads()
        self._init_states()
        self._init_sigslots()
>>>>>>> 1cdc7346
        self._init_ssd()

        # Setup directory for logs
        log_dir = path.join(self.ext_dir, "logs")
        if not path.isdir(log_dir):
            mkdir(log_dir)

        # Setup logger
        fileConfig(
            fname="../logger.config",
            defaults={"filename": path.join(log_dir, f"{self.datetime_str}.log")},
        )
        self.logger = logging.root
        self.logger.info("STARTING ORACLE.")

        # Instantiate GUI windows
        self.form_window = FormGUI()
        self.liveview_window = LiveviewGUI()
        self.message_window = QMessageBox()

        # Instantiate and configure Oracle elements
        self._init_variables()
        self._init_threads()
        self._init_states()
        self._init_sigslots()

        # Get tcp tunnel
        self._init_tcp()

        # Trigger first transition
        self.next_state()

    def _init_variables(self):
        # Instantiate metadata dicts
        self.form_metadata = None
        self.experiment_metadata = {key: None for key in EXPERIMENT_METADATA_KEYS}

        self.liveview_window.set_infopanel_vals()

    def _init_threads(self):
        # Instantiate camera acquisition and thread
        self.acquisition = Acquisition()
        self.acquisition_thread = QThread()
        self.acquisition.moveToThread(self.acquisition_thread)

        # Instantiate scope operator and thread
        self.scopeop = ScopeOp(self.acquisition.update_scopeop)
        self.scopeop_thread = QThread()
        self.scopeop.moveToThread(self.scopeop_thread)

        self.scopeop_thread.started.connect(self.scopeop.setup)

    def _init_states(self):
        states = [
            {
                "name": "standby",
            },
            {
                "name": "setup",
                "on_enter": [self._start_setup],
                "on_exit": [self._end_setup],
            },
            {
                "name": "form",
                "on_enter": [self._start_form],
                "on_exit": [self._end_form],
            },
            {
                "name": "liveview",
                "on_enter": [self._start_liveview],
                "on_exit": [self._end_liveview],
            },
            {
                "name": "intermission",
                "on_enter": [self._start_intermission],
            },
        ]

        super().__init__(self, states=states, queued=True, initial="standby")
        self.add_ordered_transitions()
        self.add_transition(
            trigger="rerun",
            source="intermission",
            dest="form",
            before=self._init_variables,
        )

    def _init_sigslots(self):
        # Connect experiment form buttons
        self.form_window.start_btn.clicked.connect(self.save_form)
        self.form_window.exit_btn.clicked.connect(self.shutoff)

        # Connect liveview buttons
        self.liveview_window.pause_btn.clicked.connect(self.pause_handler)
        self.liveview_window.exit_btn.clicked.connect(self.exit_handler)

        # Connect scopeop signals and slots
        self.scopeop.setup_done.connect(self.next_state)
        self.scopeop.experiment_done.connect(self.next_state)
        self.scopeop.reset_done.connect(self.rerun)

        self.scopeop.yield_mscope.connect(self.acquisition.get_mscope)

        self.scopeop.error.connect(self.error_handler)

        self.scopeop.freeze_liveview.connect(self.acquisition.freeze_liveview)
        self.scopeop.set_period.connect(self.acquisition.set_period)

        self.scopeop.enable_pause.connect(self.liveview_window.enable_pause)

        self.scopeop.create_timers.connect(self.acquisition.create_timers)
        self.scopeop.start_timers.connect(self.acquisition.start_timers)
        self.scopeop.stop_timers.connect(self.acquisition.stop_timers)

        self.scopeop.update_state.connect(self.liveview_window.update_state)
        self.scopeop.update_img_count.connect(self.liveview_window.update_img_count)
        self.scopeop.update_cell_count.connect(self.liveview_window.update_cell_count)
        self.scopeop.update_msg.connect(self.liveview_window.update_msg)

        self.scopeop.update_flowrate.connect(self.liveview_window.update_flowrate)
        self.scopeop.update_focus.connect(self.liveview_window.update_focus)

        # Connect acquisition signals and slots
        self.acquisition.update_liveview.connect(self.liveview_window.update_img)

    def _init_tcp(self):
        try:
            tcp_addr = make_tcp_tunnel()
            self.logger.info(f"SSH address is {tcp_addr}.")
            self.liveview_window.update_tcp(tcp_addr)
            send_ngrok_email()
        except NgrokError:
            self.display_message(
                QMessageBox.Icon.Warning,
                "SSH tunnel failed",
                (
                    "Could not create SSH tunnel so the scope cannot be accessed remotely. "
                    "To recreate the SSH tunnel the scope needs to be rebooted."
                    '\n\nClick "OK" to continue running without SSH.'
                ),
                buttons=Buttons.OK,
            )
            self.logger.warning(f"SSH address could not be found: {e}")
            self.liveview_window.update_tcp("unavailable")
        except EmailError as e:
            self.display_message(
                QMessageBox.Icon.Warning,
                "SSH email failed",
                self.logger.info("STARTING ORACLE.")(
                    "Could not automatically email SSH tunnel address. "
                    "If SSH is needed, please use the address printed in the liveviewer or terminal. "
                    '\n\nClick "OK" to continue running.'
                ),
                buttons=Buttons.OK,
            )
            self.logger.warning(f"SSH address could not be emailed: {e}")

    def _init_ssd(self):
        try:
            self.ext_dir = SSD_DIR + listdir(SSD_DIR)[0] + "/"
        except (FileNotFoundError, IndexError) as e:
            print(
                f"Could not find any folders within {SSD_DIR}. Check that the SSD is plugged in."
            )
            self.display_message(
                QMessageBox.Icon.Critical,
                "SSD not found",
                f"Could not find any folders within {SSD_DIR}. Check that the SSD is plugged in."
                + _ERROR_MSG,
                buttons=Buttons.OK,
                instant_abort=False,
            )
            sys.exit(1)

        if not SIMULATION and not DataStorage.is_there_sufficient_storage(self.ext_dir):
            print(
                f"The SSD is full. Please eject and then replace the SSD with a new one. Thank you!"
            )
            self.display_message(
                QMessageBox.Icon.Critical,
                "SSD is full",
                f"The SSD is full. Please eject and then replace the SSD with a new one. Thank you!"
                + _ERROR_MSG,
                buttons=Buttons.OK,
                instant_abort=False,
            )
            sys.exit(1)

    def pause_handler(self):
        message_result = self.display_message(
            QMessageBox.Icon.Information,
            "Pause run?",
            (
                "While paused, you can mix/add more sample to the flow cell "
                "without ending the experiment."
                '\n\nClick "OK" to pause this run and wait for the next dialog before removing the condensor.'
            ),
            buttons=Buttons.CANCEL,
        )
        if message_result == QMessageBox.Ok:
            self.scopeop.to_pause()
        else:
            return

        sleep(2)
        self.display_message(
            QMessageBox.Icon.Information,
            "Paused run",
            (
                "The condensor can now be removed."
                '\n\nAfter mixing the sample and replacing the condensor, click "OK" to resume this run.'
            ),
            buttons=Buttons.OK,
        )
        self.scopeop.unpause()

    def exit_handler(self):
        message_result = self.display_message(
            QMessageBox.Icon.Information,
            "End run?",
            'Click "OK" to end this run.',
            buttons=Buttons.CANCEL,
        )
        if message_result == QMessageBox.Ok:
            self.scopeop.to_intermission()

    def error_handler(self, title, text, instant_abort):
        self.display_message(
            QMessageBox.Icon.Critical,
            title,
            text + _ERROR_MSG,
            buttons=Buttons.OK,
            instant_abort=instant_abort,
        )

        if not instant_abort:
            self.scopeop.to_intermission()

    def display_message(
        self,
        icon: QMessageBox.Icon,
        title,
        text,
        buttons=None,
        image=None,
        instant_abort=False,
    ):
        self.message_window.close()

        self.message_window = QMessageBox()
        self.message_window.setWindowIcon(QIcon(ICON_PATH))
        self.message_window.setIcon(icon)
        self.message_window.setWindowTitle(f"{title}")

        self.message_window.setText(f"{text}")

        if buttons != None:
            self.message_window.setStandardButtons(buttons.value)

        if image != None:
            layout = self.message_window.layout()

            image_lbl = QLabel()
            image_lbl.setPixmap(QPixmap(image))

            # Row/column span determined using layout.rowCount() and layout.columnCount()
            layout.addWidget(image_lbl, 4, 0, 1, 3, alignment=Qt.AlignCenter)

        message_result = self.message_window.exec()

        if instant_abort:
            self.shutoff()

        return message_result

    def _start_setup(self):
        self.display_message(
            QMessageBox.Icon.Information,
            "Initializing hardware",
            (
                "If there is a flow cell in the scope, remove it now."
                '\n\nClick "OK" once the flow cell is removed.'
            ),
            buttons=Buttons.OK,
            image=_IMAGE_REMOVE_PATH,
        )

        self.scopeop_thread.start()
        self.acquisition_thread.start()

        self.form_window.show()

    def _end_setup(self):
        self.form_window.unfreeze_buttons()

    def _start_form(self):
        self.form_window.show()

    def save_form(self):
        self.form_metadata = self.form_window.get_form_input()
        self.liveview_window.update_experiment(self.form_metadata)

        for key in self.form_metadata:
            self.experiment_metadata[key] = self.form_metadata[key]

        # DATA-TODO verify if user input satisfies required format
        # -> if data fails verification, prompt user for correction using "display_message" (defined above)
        # -> if data passes verification, call "self.next_state" to open liveview

        # Assign other metadata parameters
        self.experiment_metadata["scope"] = socket.gethostname()
        self.experiment_metadata["camera"] = CAMERA_SELECTION.name
        self.experiment_metadata[
            "exposure"
        ] = self.scopeop.mscope.camera.exposureTime_ms
        self.experiment_metadata["target_brightness"] = TOP_PERC_TARGET_VAL

        self.scopeop.mscope.data_storage.createNewExperiment(
            self.ext_dir,
            "",
            self.datetime_str,
            self.experiment_metadata,
            PER_IMAGE_METADATA_KEYS,
        )

        # Update target flowrate in scopeop
        self.scopeop.target_flowrate = self.form_metadata["target_flowrate"][1]

        self.next_state()

    def _end_form(self):
        self.form_window.close()

    def _start_liveview(self):
        self.display_message(
            QMessageBox.Icon.Information,
            "Starting run",
            'Insert flow cell now.\n\nClick "OK" once it is in place.',
            buttons=Buttons.OK,
            image=_IMAGE_INSERT_PATH,
        )

        self.liveview_window.show()
        self.scopeop.start()

    def _end_liveview(self):
        self.liveview_window.close()

        self.logger.debug("Opening survey.")
        webbrowser.open(FLOWCELL_QC_FORM_LINK, new=0, autoraise=True)

    def _start_intermission(self):
        self.display_message(
            QMessageBox.Icon.Information,
            "Run complete",
            'Remove flow cell now.\n\nClick "OK" once it is removed.',
            buttons=Buttons.OK,
            image=_IMAGE_REMOVE_PATH,
        )

        message_result = self.display_message(
            QMessageBox.Icon.Information,
            "Run another experiment?",
            'Click "Yes" to start a new run or "No" to shutoff scope.',
            buttons=Buttons.YN,
        )
        if message_result == QMessageBox.No:
            self.shutoff()
        elif message_result == QMessageBox.Yes:
            self.logger.info("Starting new experiment.")
            self.scopeop.rerun()

    def shutoff(self):
        self.logger.info("Starting oracle shut off.")

        # Wait for QTimers to shutoff
        self.logger.debug("Waiting for acquisition and liveview timer to terminate.")
        while (
            self.acquisition.acquisition_timer.isActive()
            or self.acquisition.liveview_timer.isActive()
        ):
            pass
        self.logger.debug("Successfully terminated acquisition and liveview timer.")

        # Shut off hardware
        self.scopeop.mscope.shutoff()

        # Shut off acquisition thread
        self.acquisition_thread.quit()
        self.acquisition_thread.wait()
        self.logger.debug("Shut off acquisition thread.")

        # Shut off scopeop thread
        self.scopeop_thread.quit()
        self.scopeop_thread.wait()
        self.logger.debug("Shut off scopeop thread.")

        self.form_window.close()
        self.logger.debug("Closed experiment form window.")
        self.liveview_window.close()
        self.logger.debug("Closed liveview window.")

        self.logger.info("ORACLE SHUT OFF SUCCESSFUL.")
        self.shutoff_done = True

    def emergency_shutoff(self):
        self.logger.warning("Starting emergency oracle shut off.")

        if not self.shutoff_done:
            # Close data storage if it's not already closed
            if self.scopeop.mscope.data_storage.zw.writable:
                self.scopeop.mscope.data_storage.close()
            else:
                self.logger.info(
                    "Since data storage is already closed, no data storage operations were needed."
                )

            # Shut off hardware
            self.scopeop.mscope.shutoff()

            self.logger.info("EMERGENCY ORACLE SHUT OFF SUCCESSFUL.")


if __name__ == "__main__":
    app = ShutoffApplication(sys.argv)
    oracle = Oracle()

    app.connect_signal(oracle.scopeop.shutoff)

    def shutoff_excepthook(type, value, traceback):
        sys.__excepthook__(type, value, traceback)
        try:
            app.shutoff.emit()
            # Pause before shutting off hardware to ensure there are no calls to camera post-shutoff
            sleep(3)
            oracle.emergency_shutoff()
        except Exception as e:
            oracle.logger.fatal(f"EMERGENCY ORACLE SHUT OFF FAILED: {e}")

        sys.exit(1)

    sys.excepthook = shutoff_excepthook

    app.exec()<|MERGE_RESOLUTION|>--- conflicted
+++ resolved
@@ -32,6 +32,7 @@
     PER_IMAGE_METADATA_KEYS,
     CAMERA_SELECTION,
     SSD_DIR,
+    VERBOSE,
 )
 from ulc_mm_package.hardware.hardware_constants import SIMULATION, DATETIME_FORMAT
 from ulc_mm_package.image_processing.data_storage import DataStorage
@@ -82,20 +83,7 @@
         # Save startup datetime
         self.datetime_str = datetime.now().strftime(DATETIME_FORMAT)
 
-<<<<<<< HEAD
         # Setup SSD
-=======
-        # Instantiate GUI windows
-        self.form_window = FormGUI()
-        self.liveview_window = LiveviewGUI()
-        self.message_window = QMessageBox()
-
-        # Instantiate and configure Oracle elements
-        self._init_variables()
-        self._init_threads()
-        self._init_states()
-        self._init_sigslots()
->>>>>>> 1cdc7346
         self._init_ssd()
 
         # Setup directory for logs
@@ -106,7 +94,8 @@
         # Setup logger
         fileConfig(
             fname="../logger.config",
-            defaults={"filename": path.join(log_dir, f"{self.datetime_str}.log")},
+            defaults={"filename": path.join(log_dir, f"{self.datetime_str}.log"),
+                        "fileHandlerLevel": "DEBUG" if VERBOSE else "INFO" },
         )
         self.logger = logging.root
         self.logger.info("STARTING ORACLE.")
@@ -444,7 +433,7 @@
     def _end_liveview(self):
         self.liveview_window.close()
 
-        self.logger.debug("Opening survey.")
+        self.logger.info("Opening survey.")
         webbrowser.open(FLOWCELL_QC_FORM_LINK, new=0, autoraise=True)
 
     def _start_intermission(self):
@@ -472,13 +461,13 @@
         self.logger.info("Starting oracle shut off.")
 
         # Wait for QTimers to shutoff
-        self.logger.debug("Waiting for acquisition and liveview timer to terminate.")
+        self.logger.info("Waiting for acquisition and liveview timer to terminate.")
         while (
             self.acquisition.acquisition_timer.isActive()
             or self.acquisition.liveview_timer.isActive()
         ):
             pass
-        self.logger.debug("Successfully terminated acquisition and liveview timer.")
+        self.logger.info("Successfully terminated acquisition and liveview timer.")
 
         # Shut off hardware
         self.scopeop.mscope.shutoff()
@@ -486,17 +475,17 @@
         # Shut off acquisition thread
         self.acquisition_thread.quit()
         self.acquisition_thread.wait()
-        self.logger.debug("Shut off acquisition thread.")
+        self.logger.info("Shut off acquisition thread.")
 
         # Shut off scopeop thread
         self.scopeop_thread.quit()
         self.scopeop_thread.wait()
-        self.logger.debug("Shut off scopeop thread.")
+        self.logger.info("Shut off scopeop thread.")
 
         self.form_window.close()
-        self.logger.debug("Closed experiment form window.")
+        self.logger.info("Closed experiment form window.")
         self.liveview_window.close()
-        self.logger.debug("Closed liveview window.")
+        self.logger.info("Closed liveview window.")
 
         self.logger.info("ORACLE SHUT OFF SUCCESSFUL.")
         self.shutoff_done = True
