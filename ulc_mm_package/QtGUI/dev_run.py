--- conflicted
+++ resolved
@@ -383,11 +383,7 @@
                     self.flowValChanged.emit(flow_val)
             except StopIteration as e:
                 final_val = e.value
-<<<<<<< HEAD
                 self.flowControl = self.routines.flow_control_routine(
-=======
-                self.flowControl = self.routines.flowControlRoutine(
->>>>>>> 82d166be
                     self.mscope, self.target_flowrate
                 )
                 self.fast_flow_enabled = False
@@ -1115,13 +1111,8 @@
         self.enablePressureUIElements()
         _ = self._displayMessageBox(
             QtWidgets.QMessageBox.Icon.Warning,
-<<<<<<< HEAD
             "Leak - Active flow control stopped",
             f"The target flowrate can not be attained, stopping active flow control.",
-=======
-            "Leak - Active pressure controlled stopped",
-            "The target flowrate can not be attained, stopping active flow control.",
->>>>>>> 82d166be
             cancel=False,
         )
 
