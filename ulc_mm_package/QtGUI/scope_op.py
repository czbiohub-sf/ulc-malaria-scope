--- conflicted
+++ resolved
@@ -143,12 +143,7 @@
     def _start_autobrightness(self):
         self.autobrightness_routine = autobrightnessRoutine(self.mscope)
         self.autobrightness_routine.send(None)
-<<<<<<< HEAD
         # self.request_img.emit()
-=======
-        sleep(1)
-        self.request_img.emit()
->>>>>>> 182f8191
 
     def _start_cellfinder(self):        
         self.cellfinder_routine = find_cells_routine(self.mscope)
@@ -183,16 +178,9 @@
             self.autobrightness_result = e.value
             print(f"Mean pixel val: {self.autobrightness_result}")
             self.next_state()
-<<<<<<< HEAD
-        else:
-            self.run_autobrightness()
         self.img_signal.blockSignals(False)
         # self.request_img.emit()
-=======
-        # else:
-        #     self.run_autobrightness()
-        self.request_img.emit()
->>>>>>> 182f8191
+
 
     @pyqtSlot(np.ndarray)
     def run_cellfinder(self, img):
