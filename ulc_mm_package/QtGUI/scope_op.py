""" Mid-level/hardware state machine manager

Controls hardware (ie. the Scope) operations.
Manages hardware routines and interactions with Oracle and Acquisition.

"""

import cv2
import logging
import numpy as np

from time import sleep
from typing import Any
from transitions import Machine, State

from PyQt5.QtCore import QObject, pyqtSignal, pyqtSlot

from ulc_mm_package.hardware.scope import MalariaScope, GPIOEdge

# FIXME no stars!
from ulc_mm_package.hardware.scope_routines import *

from ulc_mm_package.QtGUI.acquisition import Acquisition
from ulc_mm_package.scope_constants import (
    PER_IMAGE_METADATA_KEYS,
    SIMULATION,
    MAX_FRAMES,
    VERBOSE,
)
from ulc_mm_package.hardware.hardware_modules import (
    PressureSensorStaleValue,
    SyringeInMotion,
)
from ulc_mm_package.hardware.hardware_constants import DATETIME_FORMAT, TH_PERIOD_NUM
from ulc_mm_package.neural_nets.NCSModel import AsyncInferenceResult
from ulc_mm_package.neural_nets.YOGOInference import YOGO, ClassCountResult
from ulc_mm_package.neural_nets.neural_network_constants import (
    AF_BATCH_SIZE,
    YOGO_CLASS_LIST,
    YOGO_PERIOD_NUM,
    YOGO_CLASS_IDX_MAP,
)
from ulc_mm_package.QtGUI.gui_constants import (
    TIMEOUT_PERIOD_M,
    TIMEOUT_PERIOD_S,
    STATUS,
    ERROR_BEHAVIORS,
)
from ulc_mm_package.scope_constants import ACQUISITION_PERIOD, LIVEVIEW_PERIOD

# TODO populate info?


class NamedState(State):
    def __init__(self, *args, **kwargs):
        if "display_name" in kwargs:
            self.display_name = kwargs.pop("display_name")
        elif "name" in kwargs:
            self.display_name = kwargs["name"]
        super().__init__(*args, **kwargs)


class NamedMachine(Machine):
    state_cls = NamedState


class ScopeOp(QObject, NamedMachine):
    setup_done = pyqtSignal()
    experiment_done = pyqtSignal(str)
    reset_done = pyqtSignal()

    yield_mscope = pyqtSignal(MalariaScope)

    precheck_error = pyqtSignal()
    default_error = pyqtSignal(str, str, int)

    reload_pause = pyqtSignal(str, str)
    lid_open_pause = pyqtSignal()

    create_timers = pyqtSignal()
    start_timers = pyqtSignal()
    stop_timers = pyqtSignal()

    set_period = pyqtSignal(float)
    freeze_liveview = pyqtSignal(bool)

    update_runtime = pyqtSignal(float)
    update_img_count = pyqtSignal(int)
    update_cell_count = pyqtSignal(ClassCountResult)
    update_state = pyqtSignal(str)
    update_msg = pyqtSignal(str)

    update_flowrate = pyqtSignal(float)
    update_focus = pyqtSignal(int)

    def __init__(self):
        super().__init__()

        self.logger = logging.getLogger(__name__)

        self.acquisition = Acquisition()
        self.img_signal = self.acquisition.update_scopeop

        self.mscope = None
        self.digits = int(np.log10(MAX_FRAMES - 1)) + 1
        self._set_variables()

        states = [
            {
                "name": "pause",
                "on_enter": [self._send_state, self._start_pause],
                "on_exit": [self._end_pause],
            },
            {
                "name": "standby",
                "on_enter": [self._send_state],
            },
            {
                "name": "autobrightness_precells",
                "display_name": "autobrightness (pre-cells)",
                "on_enter": [self._send_state, self._start_autobrightness_precells],
            },
            {
                "name": "pressure_check",
                "display_name": "pressure check",
                "on_enter": [self._send_state, self._check_pressure_seal],
            },
            {
                "name": "cellfinder",
                "on_enter": [self._send_state, self._start_cellfinder],
            },
            {
                "name": "autobrightness_postcells",
                "display_name": "autobrightness (post-cells)",
                "on_enter": [self._send_state, self._start_autobrightness_postcells],
            },
            {
                "name": "autofocus",
                "on_enter": [self._send_state, self._start_autofocus],
            },
            {
                "name": "fastflow",
                "display_name": "flow control",
                "on_enter": [self._send_state, self._start_fastflow],
            },
            {
                "name": "experiment",
                "on_enter": [self._send_state, self._start_experiment],
            },
            {
                "name": "intermission",
                "on_enter": [
                    self._end_experiment,
                    self._send_state,
                    self._start_intermission,
                ],
            },
        ]

        if SIMULATION:
            # Fastflow state is defined but skipped in simulation mode, see _start_fastflow
            skipped_states = [
                "autofocus",
                "pressure_check",
            ]
            states = [entry for entry in states if entry["name"] not in skipped_states]

        Machine.__init__(self, states=states, queued=True, initial="standby")
        self.add_ordered_transitions()
        self.add_transition(
            trigger="rerun", source="intermission", dest="standby", before="reset"
        )
        self.add_transition(
            trigger="unpause", source="pause", dest="autobrightness_precells"
        )

    def _set_variables(self):
        self.running = None
        self.lid_opened = None

        self.autofocus_batch = []
        self.img_metadata = {key: None for key in PER_IMAGE_METADATA_KEYS}

        self.target_flowrate = None

        self.autobrightness_result = None
        self.cellfinder_result = None
        self.autofocus_result = None
        self.fastflow_result = None

        self.count = 0
        self.cell_counts = np.zeros(len(YOGO_CLASS_LIST), dtype=int)

        self.TH_time = None
        self.start_time = None
        self.accumulated_time = 0

        self.update_img_count.emit(0)
        self.update_msg.emit("Starting new experiment")

    def _freeze_liveview(self):
        self.freeze_liveview.emit(True)

    def _unfreeze_liveview(self):
        self.freeze_liveview.emit(False)

    def _send_state(self, *args):
        # TODO perhaps delete this to print more useful statements

        state_name = self.get_state(self.state).display_name

        if self.state != "standby":
            self.update_msg.emit(f"{state_name.capitalize()} in progress...")

        self.logger.info(f"Changing state to {self.state}.")
        self.update_state.emit(state_name)

    def _get_experiment_runtime(self) -> float:
        return self.accumulated_time + perf_counter() - self.start_time

    def update_infopanel(self):
        if self.state == "experiment":
            self.update_cell_count.emit(self.cell_counts)
            self.update_runtime.emit(self._get_experiment_runtime())

    def setup(self):
        self.create_timers.emit()

        self.mscope = MalariaScope()
        self.yield_mscope.emit(self.mscope)
        if not SIMULATION:
            self.lid_opened = self.mscope.read_lim_sw()
        else:
            self.lid_opened = False
        self.mscope.set_gpio_callback(self.lid_open_pause_handler)
        self.mscope.set_gpio_callback(
            self.lid_closed_handler, edge=GPIOEdge.FALLING_EDGE
        )
        component_status = self.mscope.getComponentStatus()

        if all([status == True for status in component_status.values()]):
            self.setup_done.emit()
        else:
            failed_components = [
                comp.name
                for comp in component_status
                if component_status.get(comp) == False
            ]
            self.default_error.emit(
                "Hardware pre-check failed",
                "The following component(s) could not be instantiated: {}.".format(
                    (", ".join(failed_components)).capitalize()
                ),
                ERROR_BEHAVIORS.INSTANT_ABORT.value,
            )
            self.precheck_error.emit()

    def lid_open_pause_handler(self, *args):
        self.lid_opened = True
        if self.mscope.led._isOn:
            self.lid_open_pause.emit()

    def lid_closed_handler(self, *args):
        self.lid_opened = False

    def start(self):
        self.running = True
        self.start_timers.emit()
        self.next_state()

    def reset(self):
        # Reset variables
        self._set_variables()

        self.set_period.emit(ACQUISITION_PERIOD)
        self.reset_done.emit()

    def shutoff(self):
        self.running = False

        try:
            self.img_signal.disconnect()
            self.logger.info("Disconnected img_signal.")
        except TypeError:
            self.logger.info(
                "Since img_signal is already disconnected, no signal/slot changes were made."
            )

        self.stop_timers.emit()

    def _start_pause(self, *args):
        self.running = False

        # Account for case when pause is entered during the initial setup
        if self.start_time != None:
            self.accumulated_time += perf_counter() - self.start_time
            self.start_time = None

        try:
            self.img_signal.disconnect()
        except TypeError:
            self.logger.info(
                "Since img_signal is already disconnected, no signal/slot changes were made."
            )

        self.logger.info("Resetting pneumatic module for pause.")
        # Account for the case where the syringe might still be in motion
        # e.g during cell finding or if a flow control adjustment is being done.
        while self.mscope.pneumatic_module.is_locked():
            sleep(0.1)

        try:
            self.mscope.pneumatic_module.setDutyCycle(
                self.mscope.pneumatic_module.getMaxDutyCycle()
            )
        except SyringeInMotion:
            # This should not happen
            self.logger.warning("Did not return syringe to top-most position!")
        self.mscope.led.turnOff()

    def _end_pause(self, *args):
        self.set_period.emit(ACQUISITION_PERIOD)
        self.mscope.led.turnOn()

        self.running = True

    def _start_autobrightness_precells(self, *args):

        self.autobrightness_routine = autobrightnessRoutine(self.mscope)
        self.autobrightness_routine.send(None)

        self.img_signal.connect(self.run_autobrightness)

    def _check_pressure_seal(self, *args):
        # Check that the pressure seal is good (i.e there is a sufficient pressure delta)
        try:
            pdiff = checkPressureDifference(self.mscope)
            self.logger.info(f"Pressure difference ok: {pdiff} hPa.")
            self.next_state()
        except PressureSensorBusy:
            self.logger.error(f"Unable to read value from the pressure sensor - {e}")
            # TODO What to do in a case where the sensor is acting funky?
            self.default_error.emit(
                "Calibration failed",
                "Failed to read pressure sensor to perform pressure seal check.",
                ERROR_BEHAVIORS.DEFAULT.value,
            )
        except PressureLeak as e:
            self.logger.error(f"Improper seal / pressure leak detected - {e}")
            # TODO provide instructions for dealing with pressure leak?
            self.default_error.emit(
                "Calibration failed",
                "Improper seal / pressure leak detected.",
                ERROR_BEHAVIORS.DEFAULT.value,
            )

    def _start_cellfinder(self, *args):
        self.cellfinder_routine = find_cells_routine(self.mscope)
        self.cellfinder_routine.send(None)

        self.img_signal.connect(self.run_cellfinder)

    def _start_autobrightness_postcells(self, *args):
        self.update_msg.emit(
            f"Moving motor to focus position at {self.cellfinder_result} steps."
        )
        self.logger.info(f"Moving motor to {self.cellfinder_result}.")
        self.mscope.motor.move_abs(self.cellfinder_result)

        self.autobrightness_routine = autobrightnessRoutine(self.mscope)
        self.autobrightness_routine.send(None)

        self.img_signal.connect(self.run_autobrightness)

    def _start_autofocus(self, *args):
        self.img_signal.connect(self.run_autofocus)

    def _start_fastflow(self, *args):
        if SIMULATION:
            self.logger.info(f"Skipping {self.state} state in simulation mode.")
            sleep(1)
            self.next_state()
            return

        self.fastflow_routine = fastFlowRoutine(
            self.mscope, None, target_flowrate=self.target_flowrate
        )
        self.fastflow_routine.send(None)

        self.img_signal.connect(self.run_fastflow)

    def _start_experiment(self, *args):
        self.PSSAF_routine = periodicAutofocusWrapper(self.mscope, None)
        self.PSSAF_routine.send(None)

        self.flowcontrol_routine = flowControlRoutine(
            self.mscope, self.target_flowrate, None
        )
        self.flowcontrol_routine.send(None)

        self.density_routine = cell_density_routine()
        self.density_routine.send(None)

        self.count_parasitemia_routine = count_parasitemia_periodic_wrapper(self.mscope)
        self.count_parasitemia_routine.send(None)

        self.set_period.emit(LIVEVIEW_PERIOD)

        self.TH_time = perf_counter()
        self.start_time = perf_counter()
        self.last_time = perf_counter()

        self.img_signal.connect(self.run_experiment)

    def _end_experiment(self, *args):
        self.shutoff()

        if self.start_time != None:
            self.logger.info(
                f"Net FPS is {self.count/(self._get_experiment_runtime())}"
            )

        self.logger.info("Resetting pneumatic module for rerun.")
        while self.mscope.pneumatic_module.is_locked():
            sleep(0.1)
        try:
            self.mscope.pneumatic_module.setDutyCycle(
                self.mscope.pneumatic_module.getMaxDutyCycle()
            )
        except SyringeInMotion:
            # This should not happen
            self.logger.warning("Did not return syringe to top-most position!")

        self.mscope.led.turnOff()

        closing_file_future = self.mscope.data_storage.close()
        while not closing_file_future.done():
            sleep(1)

    def _start_intermission(self, msg):
        self.experiment_done.emit(msg)

    @pyqtSlot(np.ndarray, float)
    def run_autobrightness(self, img, _timestamp):
        if not self.running:
            self.logger.info("Slot executed after experiment ended.")
            return

        self.img_signal.disconnect(self.run_autobrightness)

        try:
            self.autobrightness_routine.send(img)
        except StopIteration as e:
            self.autobrightness_result = e.value
            self.logger.info(
                f"Autobrightness successful. Mean pixel val = {self.autobrightness_result}."
            )
            self.next_state()
        except BrightnessTargetNotAchieved as e:
            self.autobrightness_result = e.value
            self.logger.warning(
                f"Autobrightness target not achieved, but still ok. Mean pixel val = {self.autobrightness_result}."
            )
            self.next_state()
        except BrightnessCriticallyLow as e:
            self.logger.error(
                f"Autobrightness failed. Mean pixel value = {e.value}.",
            )
            self.default_error.emit(
                "Autobrightness failed",
                "LED is too dim to run experiment.",
                ERROR_BEHAVIORS.DEFAULT.value,
            )
        except LEDNoPower as e:
            if not SIMULATION:
                self.logger.error(f"LED initial functionality test did not pass - {e}")
                self.default_error.emit(
                    "LED failure",
                    "The off/on LED test failed.",
                    ERROR_BEHAVIORS.DEFAULT.value,
                )
            else:
                self.next_state()
        else:
            if self.running:
                self.img_signal.connect(self.run_autobrightness)

    @pyqtSlot(np.ndarray, float)
    def run_cellfinder(self, img, _timestamp):
        if not self.running:
            self.logger.info("Slot executed after experiment ended")
            return

        self.img_signal.disconnect(self.run_cellfinder)

        try:
            self.cellfinder_routine.send(img)
        except StopIteration as e:
            self.cellfinder_result = e.value
            self.logger.info(
                f"Cellfinder successful. Cells found at motor pos = {self.cellfinder_result}."
            )
            self.next_state()
        except NoCellsFound:
            self.logger.error("Cellfinder failed. No cells found.")
            self.default_error.emit(
                "Calibration failed",
                "No cells found.",
                ERROR_BEHAVIORS.DEFAULT.value,
            )
        else:
            if self.running:
                self.img_signal.connect(self.run_cellfinder)

    @pyqtSlot(np.ndarray, float)
    def run_autofocus(self, img, _timestamp):
        if not self.running:
            self.logger.info("Slot executed after experiment ended.")
            return

        self.img_signal.disconnect(self.run_autofocus)

        if len(self.autofocus_batch) < AF_BATCH_SIZE:
            resized_image = cv2.resize(img, (300,400), interpolation=cv2.INTER_CUBIC)
            self.autofocus_batch.append(resized_image)

            if self.running:
                self.img_signal.connect(self.run_autofocus)
        else:
            try:
                self.autofocus_result = singleShotAutofocusRoutine(
                    self.mscope, self.autofocus_batch
                )
                self.autofocus_batch = []
                self.logger.info(
                    f"Autofocus complete. Calculated focus error = {self.autofocus_result} steps."
                )
                self.next_state()
            except InvalidMove:
                self.logger.error(
                    "Autofocus failed. Can't achieve focus because the stage has reached its range of motion limit."
                )
                self.default_error.emit(
                    "Calibration failed",
                    "Unable to achieve focus because the stage has reached its range of motion limit..",
                    ERROR_BEHAVIORS.DEFAULT.value,
                )

    @pyqtSlot(np.ndarray, float)
    def run_fastflow(self, img, timestamp):
        if not self.running:
            self.logger.info("Slot executed after experiment ended.")
            return

        self.img_signal.disconnect(self.run_fastflow)

        try:
            flowrate = self.fastflow_routine.send((img, timestamp))

            if flowrate != None:
                self.update_flowrate.emit(flowrate)
        except CantReachTargetFlowrate as e:
            self.fastflow_result = e.flowrate
            self.logger.error("Fastflow failed. Syringe already at max position.")
            self.default_error.emit(
                "Calibration issue",
                "Unable to achieve target flowrate with syringe at max position. Continue running anyways?",
                ERROR_BEHAVIORS.YN.value,
            )
            self.update_flowrate.emit(self.fastflow_result)
        except LowConfidenceCorrelations:
            self.fastflow_result = -1
            self.logger.error(
                "Fastflow failed. Too many recent low confidence xcorr calculations."
            )
            self.default_error.emit(
                "Calibration failed",
                "Too many recent low confidence xcorr calculations.",
                ERROR_BEHAVIORS.DEFAULT.value,
            )
        except StopIteration as e:
            self.fastflow_result = e.value
            self.logger.info(f"Fastflow successful. Flowrate = {self.fastflow_result}.")
            self.update_flowrate.emit(self.fastflow_result)
            self.next_state()
        else:
            if self.running:
                self.img_signal.connect(self.run_fastflow)

    def _update_metadata_if_verbose(self, key: str, val: Any):
        if VERBOSE:
            self.img_metadata[key] = val

    @pyqtSlot(np.ndarray, float)
    def run_experiment(self, img, timestamp):
        if not self.running:
            self.logger.info("Slot executed after experiment ended.")
            return

        self.img_signal.disconnect(self.run_experiment)

        current_time = perf_counter()
        self.img_metadata["looptime"] = current_time - self.last_time
        self.last_time = current_time

        if self.count >= MAX_FRAMES:
            self.to_intermission("Ending experiment since data collection is complete.")
        elif current_time - self.start_time > TIMEOUT_PERIOD_S:
            self.to_intermission(
                f"Ending experiment since {TIMEOUT_PERIOD_M} minute timeout was reached."
            )
        else:
            # Record timestamp before running routines
            self.img_metadata["timestamp"] = timestamp
            self.img_metadata["im_counter"] = f"{self.count:0{self.digits}d}"

            t0 = perf_counter()
            self.update_img_count.emit(self.count)
            t1 = perf_counter()
            self._update_metadata_if_verbose("update_img_count", t1 - t0)

<<<<<<< HEAD
            resized_image = cv2.resize(img, (300, 400))
=======
            resized_image = cv2.resize(img, (300,400), interpolation=cv2.INTER_CUBIC)
>>>>>>> c53c125b

            t0 = perf_counter()
            prev_yogo_results: List[
                AsyncInferenceResult
            ] = self.count_parasitemia_routine.send((resized_image, self.count))

            t1 = perf_counter()
            self._update_metadata_if_verbose("count_parasitemia", t1 - t0)

            t0 = perf_counter()
            # we can use this for cell counts in the future, and also density in the now

            for result in prev_yogo_results:
                filtered_prediction = YOGO.filter_res(result.result)

                class_counts = YOGO.class_instance_count(filtered_prediction)
                # very rough interpolation: ~30 FPS * period between YOGO calls * counts
                class_counts[YOGO_CLASS_IDX_MAP["healthy"]] = int(
                    class_counts[YOGO_CLASS_IDX_MAP["healthy"]] * YOGO_PERIOD_NUM
                )
                self.cell_counts += class_counts

                self._update_metadata_if_verbose(
                    "yogo_qsize",
                    self.mscope.cell_diagnosis_model._executor._work_queue.qsize(),
                )

                try:
                    self.density_routine.send(filtered_prediction)
                except LowDensity as e:
                    self.logger.warning(f"Cell density is too low.")
                    self.reload_pause.emit(
                        "Low cell density",
                        (
                            "Cell density is too low. "
                            "Pausing operation so that more sample can be added without ending the experiment."
                            '\n\nClick "OK" and wait for the next dialog before removing the CAP module.'
                        ),
                    )
                    return

            t1 = perf_counter()
            self._update_metadata_if_verbose("yogo_result_mgmt", t1 - t0)

            t0 = perf_counter()
            try:
                focus_err = self.PSSAF_routine.send(resized_image)
            except MotorControllerError as e:
                if not SIMULATION:
                    self.logger.error(
                        "Autofocus failed. Can't achieve focus within condenser's depth of field."
                    )
                    self.default_error.emit(
                        "Autofocus failed",
                        "Unable to achieve desired focus within condenser's depth of field.",
                        ERROR_BEHAVIORS.DEFAULT.value,
                    )
                    return
                else:
                    self.logger.warning(
                        f"Ignoring periodic SSAF exception in simulation mode - {e}"
                    )
                    focus_err = None

                    self.PSSAF_routine = periodicAutofocusWrapper(self.mscope, None)
                    self.PSSAF_routine.send(None)
            t1 = perf_counter()
            self._update_metadata_if_verbose("pssaf", t1 - t0)

            t0 = perf_counter()
            try:
                flowrate = self.flowcontrol_routine.send((img, timestamp))
            except CantReachTargetFlowrate as e:
                self.logger.warning(
                    f"Ignoring flowcontrol exception and attempting to maintain flowrate - {e}"
                )
                flowrate = None

                self.flowcontrol_routine = flowControlRoutine(
                    self.mscope, self.target_flowrate, None
                )
                self.flowcontrol_routine.send(None)

            t1 = perf_counter()
            self._update_metadata_if_verbose("flowrate_dt", t1 - t0)

            t0 = perf_counter()
            # Update infopanel
            if focus_err != None:
                # TODO change this to non int?
                self.update_focus.emit(int(focus_err))

            if flowrate != None:
                self.update_flowrate.emit(flowrate)

            t1 = perf_counter()
            self._update_metadata_if_verbose("ui_flowrate_focus", t1 - t0)

            t0 = perf_counter()
            # Update remaining metadata
            self.img_metadata["motor_pos"] = self.mscope.motor.getCurrentPosition()
            try:
                pressure, status = self.mscope.pneumatic_module.getPressure()
                (
                    self.img_metadata["pressure_hpa"],
                    self.img_metadata["pressure_status_flag"],
                ) = (pressure, status)
            except PressureSensorStaleValue as e:
                ## TODO???
                self.logger.info(f"Stale pressure sensor value - {e}")

            self.img_metadata[
                "syringe_pos"
            ] = self.mscope.pneumatic_module.getCurrentDutyCycle()
            self.img_metadata["flowrate"] = flowrate
            self.img_metadata["focus_error"] = focus_err

            if self.count % TH_PERIOD_NUM == 0:
                try:
                    (
                        temperature,
                        humidity,
                    ) = self.mscope.ht_sensor.get_temp_and_humidity()
                    self.img_metadata["humidity"] = humidity
                    self.img_metadata["temperature"] = temperature
                except Exception as e:
                    # some error has occurred, but the TH sensor isn't critical, so just warn
                    # and move on
                    self.logger.warning(
                        f"exception occurred while retrieving temperature and humidity: {e}"
                    )
                    self.img_metadata["humidity"] = None
                    self.img_metadata["temperature"] = None
            else:
                self.img_metadata["humidity"] = None
                self.img_metadata["temperature"] = None

            zarr_qsize = self.mscope.data_storage.zw.executor._work_queue.qsize()
            self.img_metadata["zarrwriter_qsize"] = zarr_qsize

            ssaf_qsize = self.mscope.autofocus_model._executor._work_queue.qsize()
            self._update_metadata_if_verbose("ssaf_qsize", ssaf_qsize)

            self.img_metadata["runtime"] = perf_counter() - current_time

            t1 = perf_counter()
            self._update_metadata_if_verbose("img_metadata", t1 - t0)

            t0 = perf_counter()
            self.mscope.data_storage.writeData(img, self.img_metadata, self.count)
            self.count += 1
            t1 = perf_counter()
            self._update_metadata_if_verbose("datastorage.writeData", t1 - t0)

            if self.running:
                self.img_signal.connect(self.run_experiment)<|MERGE_RESOLUTION|>--- conflicted
+++ resolved
@@ -619,11 +619,7 @@
             t1 = perf_counter()
             self._update_metadata_if_verbose("update_img_count", t1 - t0)
 
-<<<<<<< HEAD
-            resized_image = cv2.resize(img, (300, 400))
-=======
             resized_image = cv2.resize(img, (300,400), interpolation=cv2.INTER_CUBIC)
->>>>>>> c53c125b
 
             t0 = perf_counter()
             prev_yogo_results: List[
