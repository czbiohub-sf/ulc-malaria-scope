--- conflicted
+++ resolved
@@ -288,15 +288,10 @@
     def _start_pause(self, *args):
         self.running = False
 
-<<<<<<< HEAD
         # Account for case when pause is entered during the initial setup
-        self.accumulated_time += perf_counter() - self.start_time
-        self.start_time = perf_counter()
-=======
         if self.start_time != None:
             self.accumulated_time += perf_counter() - self.start_time
             self.start_time = None
->>>>>>> c50941cc
 
         try:
             self.img_signal.disconnect()
