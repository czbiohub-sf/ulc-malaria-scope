""" Mid-level/hardware state machine manager

Controls hardware (ie. the Scope) operations.
Manages hardware routines and interactions with Oracle and Acquisition.

"""

import cv2
import logging
import numpy as np

from typing import Any, List
from time import sleep, perf_counter
from transitions import Machine, State

from PyQt5.QtCore import QObject, pyqtSignal, pyqtSlot

from ulc_mm_package.hardware.scope import MalariaScope, GPIOEdge

from ulc_mm_package.hardware.scope_routines import Routines

from ulc_mm_package.QtGUI.acquisition import Acquisition
from ulc_mm_package.scope_constants import (
    PER_IMAGE_METADATA_KEYS,
    SIMULATION,
    MAX_FRAMES,
    VERBOSE,
)

from ulc_mm_package.image_processing.flow_control import (
    CantReachTargetFlowrate,
    LowConfidenceCorrelations,
)
from ulc_mm_package.image_processing.cell_finder import (
    LowDensity,
    NoCellsFound,
)
from ulc_mm_package.image_processing.autobrightness import (
    BrightnessTargetNotAchieved,
    BrightnessCriticallyLow,
    LEDNoPower,
)
from ulc_mm_package.hardware.motorcontroller import InvalidMove, MotorControllerError
from ulc_mm_package.hardware.hardware_constants import TH_PERIOD_NUM
from ulc_mm_package.hardware.pneumatic_module import (
    PressureLeak,
    PressureSensorStaleValue,
    PressureSensorBusy,
)
from ulc_mm_package.neural_nets.neural_network_constants import IMG_RESIZED_DIMS
from ulc_mm_package.neural_nets.NCSModel import AsyncInferenceResult
from ulc_mm_package.neural_nets.YOGOInference import YOGO, ClassCountResult
from ulc_mm_package.neural_nets.neural_network_constants import (
    YOGO_CLASS_LIST,
    YOGO_PERIOD_NUM,
    YOGO_CLASS_IDX_MAP,
    AF_BATCH_SIZE,
)
from ulc_mm_package.QtGUI.gui_constants import (
    TIMEOUT_PERIOD_M,
    TIMEOUT_PERIOD_S,
    ERROR_BEHAVIORS,
)
from ulc_mm_package.scope_constants import ACQUISITION_PERIOD, LIVEVIEW_PERIOD

# TODO populate info?


class NamedState(State):
    def __init__(self, *args, **kwargs):
        if "display_name" in kwargs:
            self.display_name = kwargs.pop("display_name")
        elif "name" in kwargs:
            self.display_name = kwargs["name"]
        super().__init__(*args, **kwargs)


class NamedMachine(Machine):
    state_cls = NamedState


class ScopeOp(QObject, NamedMachine):
    setup_done = pyqtSignal()
    experiment_done = pyqtSignal(str)
    reset_done = pyqtSignal()

    yield_mscope = pyqtSignal(MalariaScope)

    precheck_error = pyqtSignal()
    default_error = pyqtSignal(str, str, int)

    reload_pause = pyqtSignal(str, str)
    lid_open_pause = pyqtSignal()

    create_timers = pyqtSignal()
    start_timers = pyqtSignal()
    stop_timers = pyqtSignal()

    set_period = pyqtSignal(float)
    freeze_liveview = pyqtSignal(bool)

    update_runtime = pyqtSignal(float)
    update_img_count = pyqtSignal(int)
    update_cell_count = pyqtSignal(ClassCountResult)
    update_state = pyqtSignal(str)
    update_msg = pyqtSignal(str)

    update_flowrate = pyqtSignal(float)
    update_focus = pyqtSignal(float)

    def __init__(self):
        super().__init__()

        self.logger = logging.getLogger(__name__)

        self.acquisition = Acquisition()
        self.img_signal = self.acquisition.update_scopeop

        self.routines = Routines()

        self.mscope = None
        self.digits = int(np.log10(MAX_FRAMES - 1)) + 1

        self._set_exp_variables()

        states = [
            {
                "name": "pause",
                "on_enter": [self._send_state, self._start_pause],
                "on_exit": [self._end_pause],
            },
            {
                "name": "standby",
                "on_enter": [self._send_state],
            },
            {
                "name": "autobrightness_precells",
                "display_name": "autobrightness (pre-cells)",
                "on_enter": [self._send_state, self._start_autobrightness],
            },
            {
                "name": "pressure_check",
                "display_name": "pressure check",
                "on_enter": [self._send_state, self._check_pressure_seal],
            },
            {
                "name": "cellfinder",
                "on_enter": [self._send_state, self._start_cellfinder],
                "on_exit": [self._end_cellfinder],
            },
            {
                "name": "autobrightness_postcells",
                "display_name": "autobrightness (post-cells)",
                "on_enter": [self._send_state, self._start_autobrightness],
            },
            {
                "name": "autofocus_preflow",
                "display_name": "autofocus (pre-flow)",
                "on_enter": [self._send_state, self._start_autofocus],
            },
            {
                "name": "fastflow",
                "display_name": "flow control",
                "on_enter": [self._send_state, self._start_fastflow],
            },
            {
                "name": "autofocus_postflow",
                "display_name": "autofocus (post-flow)",
                "on_enter": [self._send_state, self._start_autofocus],
            },
            {
                "name": "experiment",
                "on_enter": [self._send_state, self._start_experiment],
            },
            {
                "name": "intermission",
                "on_enter": [
                    self._end_experiment,
                    self._send_state,
                    self._start_intermission,
                ],
            },
        ]

        if SIMULATION:
            # Fastflow state is defined but skipped in simulation mode, see _start_fastflow
            skipped_states = [
                "autofocus",
                "pressure_check",
            ]
            states = [entry for entry in states if entry["name"] not in skipped_states]

        Machine.__init__(self, states=states, queued=True, initial="standby")
        self.add_ordered_transitions()
        self.add_transition(
            trigger="rerun", source="intermission", dest="standby", before="reset"
        )
        self.add_transition(
            trigger="unpause", source="pause", dest="autobrightness_precells"
        )

    def _set_exp_variables(self):
        self.running = None
        self.lid_opened = None

        self.img_metadata = {key: None for key in PER_IMAGE_METADATA_KEYS}

        self.flowrate = None
        self.target_flowrate = None

        self.count = 0
        self.cell_counts = np.zeros(len(YOGO_CLASS_LIST), dtype=int)

        self.start_time = None
        self.accumulated_time = 0

        self.update_img_count.emit(0)
        self.update_msg.emit("Starting new experiment")

    def _freeze_liveview(self):
        self.freeze_liveview.emit(True)

    def _unfreeze_liveview(self):
        self.freeze_liveview.emit(False)

    def _send_state(self, *args):
        state_name = self.get_state(self.state).display_name

        if self.state != "standby":
            self.update_msg.emit(f"{state_name.capitalize()} in progress...")

        self.logger.info(f"Changing state to {self.state}.")
        self.update_state.emit(state_name)

    def _get_experiment_runtime(self) -> float:
        return self.accumulated_time + perf_counter() - self.start_time

    def update_infopanel(self):
        if self.state == "experiment":
            self.update_cell_count.emit(self.cell_counts)
            self.update_runtime.emit(self._get_experiment_runtime())
            if self.flowrate is not None:
                self.update_flowrate.emit(self.flowrate)

    def setup(self):
        self.create_timers.emit()

        self.mscope = MalariaScope()
        self.yield_mscope.emit(self.mscope)
        if not SIMULATION:
            self.lid_opened = self.mscope.read_lim_sw()
        else:
            self.lid_opened = False
        self.mscope.set_gpio_callback(self.lid_open_pause_handler)
        self.mscope.set_gpio_callback(
            self.lid_closed_handler, edge=GPIOEdge.FALLING_EDGE
        )
        component_status = self.mscope.getComponentStatus()

        if all([status is True for status in component_status.values()]):
            self.setup_done.emit()
        else:
            failed_components = [
                comp.name
                for comp in component_status
                if component_status.get(comp) is False
            ]
            self.logger.error(
                "Hardware pre-check failed: "
                "The following component(s) could not be instantiated: "
                f"{', '.join(failed_components).capitalize()}."
            )
            self.default_error.emit(
                "Hardware pre-check failed",
                "The following component(s) could not be instantiated: "
                f"{', '.join(failed_components).capitalize()}.",
                ERROR_BEHAVIORS.PRECHECK.value,
            )
            self.precheck_error.emit()

    def lid_open_pause_handler(self, *args):
        self.lid_opened = True
        if self.mscope.led._isOn:
            self.lid_open_pause.emit()

    def lid_closed_handler(self, *args):
        self.lid_opened = False

    def start(self):
        self.running = True
        self.start_timers.emit()
        self.next_state()

    def reset(self):
        # Reset variables
        self._set_exp_variables()

        self.set_period.emit(ACQUISITION_PERIOD)
        self.reset_done.emit()

    def shutoff(self):
        self.running = False

        try:
            self.img_signal.disconnect()
            self.logger.info("Disconnected img_signal.")
        except TypeError:
            self.logger.info(
                "Since img_signal is already disconnected, no signal/slot changes were made."
            )

        self.stop_timers.emit()

    def _start_pause(self, *args):
        self.running = False

        # Account for case when pause is entered during the initial setup
        if self.start_time is not None:
            self.accumulated_time += perf_counter() - self.start_time
            self.start_time = None

        try:
            self.img_signal.disconnect()
        except TypeError:
            self.logger.info(
                "Since img_signal is already disconnected, no signal/slot changes were made."
            )

        self.mscope.reset_pneumatic_and_led_and_flow_control()

    def _end_pause(self, *args):
        self.set_period.emit(ACQUISITION_PERIOD)
        self.mscope.led.turnOn()

        self.running = True

    def _start_autobrightness(self, *args):
        self.autobrightness_result = None
        self.autobrightness_routine = self.routines.autobrightnessRoutine(self.mscope)

        self.img_signal.connect(self.run_autobrightness)

    def _check_pressure_seal(self, *args):
        # Check that the pressure seal is good (i.e there is a sufficient pressure delta)
        try:
            pdiff = self.routines.checkPressureDifference(self.mscope)
            self.logger.info(
                f"Passed pressure check. Pressure difference = {pdiff} hPa."
            )
            self.next_state()
        except PressureSensorBusy as e:
            self.logger.error(f"Unable to read value from the pressure sensor - {e}")
            # TODO What to do in a case where the sensor is acting funky?
            self.default_error.emit(
                "Calibration failed",
                "Failed to read pressure sensor to perform pressure seal check.",
                ERROR_BEHAVIORS.DEFAULT.value,
            )
        except PressureLeak as e:
            self.logger.error(f"Improper seal / pressure leak detected - {e}")
            # TODO provide instructions for dealing with pressure leak?
            self.default_error.emit(
                "Calibration failed",
                "Improper seal / pressure leak detected.",
                ERROR_BEHAVIORS.DEFAULT.value,
            )

    def _start_cellfinder(self, *args):
        self.cellfinder_result = None
        self.cellfinder_routine = self.routines.find_cells_routine(self.mscope)

        self.img_signal.connect(self.run_cellfinder)

    def _end_cellfinder(self, *args):
        if self.cellfinder_result is not None:
            self.update_msg.emit(
                f"Moving motor to focus position at {self.cellfinder_result} steps."
            )
            self.logger.info(f"Moving motor to {self.cellfinder_result}.")
            self.mscope.motor.move_abs(self.cellfinder_result)

    def _start_autofocus(self, *args):
        self.autofocus_batch = []
        self.autofocus_results = [None, None]
        self.img_signal.connect(self.run_autofocus)

    def _start_fastflow(self, *args):
        if SIMULATION:
            self.logger.info(f"Skipping {self.state} state in simulation mode.")
            sleep(1)
            self.next_state()
            return

        self.fastflow_result = None
        self.fastflow_routine = self.routines.flow_control_routine(
            self.mscope,
            target_flowrate=self.target_flowrate,
            fast_flow=True,
        )

        self.img_signal.connect(self.run_fastflow)

    def _start_experiment(self, *args):
        self.PSSAF_routine = self.routines.periodicAutofocusWrapper(
            self.mscope, None, None
        )

        self.flowcontrol_routine = self.routines.flow_control_routine(
            self.mscope,
            self.target_flowrate,
            fast_flow=False,
        )

        self.density_routine = self.routines.cell_density_routine()

        self.count_parasitemia_routine = (
            self.routines.count_parasitemia_periodic_wrapper(self.mscope)
        )

        self.set_period.emit(LIVEVIEW_PERIOD)

        self.start_time = perf_counter()
        self.last_time = perf_counter()

        self.img_signal.connect(self.run_experiment)

    def _end_experiment(self, *args):
        self.shutoff()

        if self.start_time is not None:
            self.logger.info(
                f"Net FPS is {self.count/(self._get_experiment_runtime())}"
            )

        self.mscope.reset_for_end_experiment()

    def _start_intermission(self, msg):
        self.experiment_done.emit(msg)

    @pyqtSlot(np.ndarray, float)
    def run_autobrightness(self, img, _timestamp):
        if not self.running:
            self.logger.info("Slot executed after experiment ended.")
            return

        self.img_signal.disconnect(self.run_autobrightness)

        try:
            self.autobrightness_routine.send(img)
        except StopIteration as e:
            self.autobrightness_result = e.value
            self.logger.info(
                f"Autobrightness successful. Mean pixel val = {self.autobrightness_result}."
            )
            self.next_state()
        except BrightnessTargetNotAchieved as e:
            self.autobrightness_result = e.value
            self.logger.warning(
                f"Autobrightness target not achieved, but still ok. Mean pixel val = {self.autobrightness_result}."
            )
            self.next_state()
        except BrightnessCriticallyLow as e:
            self.logger.error(
                f"Autobrightness failed. Mean pixel value = {e.value}.",
            )
            self.default_error.emit(
                "Autobrightness failed",
                "LED is too dim to run experiment.",
                ERROR_BEHAVIORS.DEFAULT.value,
            )
        except LEDNoPower as e:
            if not SIMULATION:
                self.logger.error(f"LED initial functionality test did not pass - {e}")
                self.default_error.emit(
                    "LED failure",
                    "The off/on LED test failed.",
                    ERROR_BEHAVIORS.DEFAULT.value,
                )
            else:
                self.next_state()
        else:
            if self.running:
                self.img_signal.connect(self.run_autobrightness)

    @pyqtSlot(np.ndarray, float)
    def run_cellfinder(self, img, _timestamp):
        if not self.running:
            self.logger.info("Slot executed after experiment ended")
            return

        self.img_signal.disconnect(self.run_cellfinder)

        try:
            self.cellfinder_routine.send(img)
        except StopIteration as e:
            self.cellfinder_result = e.value
            self.logger.info(
                f"Cellfinder successful. Cells found at motor pos = {self.cellfinder_result}."
            )
            self.next_state()
        except NoCellsFound:
            self.logger.error("Cellfinder failed. No cells found.")
            self.default_error.emit(
                "Calibration failed",
                "No cells found.",
                ERROR_BEHAVIORS.DEFAULT.value,
            )
        else:
            if self.running:
                self.img_signal.connect(self.run_cellfinder)

    @pyqtSlot(np.ndarray, float)
    def run_autofocus(self, img, _timestamp):
        if not self.running:
            self.logger.info("Slot executed after experiment ended.")
            return

        self.img_signal.disconnect(self.run_autofocus)

        if len(self.autofocus_batch) < AF_BATCH_SIZE:
            resized_img = cv2.resize(
                img, IMG_RESIZED_DIMS, interpolation=cv2.INTER_CUBIC
            )
            self.autofocus_batch.append(resized_img)

            if self.running:
                self.img_signal.connect(self.run_autofocus)
        else:
            try:
                if self.autofocus_results[0] is None:
                    self.autofocus_results[
                        0
                    ] = self.routines.singleShotAutofocusRoutine(
                        self.mscope, self.autofocus_batch
                    )
                    self.logger.info(
                        f"First autofocus batch complete. Calculated focus error = {self.autofocus_results[0]} steps."
                    )
                    self.autofocus_batch = []

                    # Wait for motor to stop moving
                    while self.mscope.motor.is_locked():
                        sleep(0.1)

                    # Extra delay, to prevent any jitter from motor motion
                    sleep(0.5)

                    if self.running:
                        self.img_signal.connect(self.run_autofocus)
                else:
                    self.autofocus_results[
                        1
                    ] = self.routines.singleShotAutofocusRoutine(
                        self.mscope, self.autofocus_batch
                    )
                    self.logger.info(
                        f"Second autofocus batch complete. Calculated focus error = {self.autofocus_results[1]} steps."
                    )
                    self.autofocus_batch = []
                    self.next_state()
            except InvalidMove:
                self.logger.error(
                    "Autofocus failed. Can't achieve focus because the stage has reached its range of motion limit."
                )
                self.default_error.emit(
                    "Calibration failed",
                    "Unable to achieve focus because the stage has reached its range of motion limit..",
                    ERROR_BEHAVIORS.DEFAULT.value,
                )

    @pyqtSlot(np.ndarray, float)
    def run_fastflow(self, img, timestamp):
        if not self.running:
            self.logger.info("Slot executed after experiment ended.")
            return

        self.img_signal.disconnect(self.run_fastflow)

        try:
            self.flowrate = self.fastflow_routine.send((img, timestamp))

            if self.flowrate is not None:
                self.update_flowrate.emit(self.flowrate)
        except CantReachTargetFlowrate as e:
            self.fastflow_result = e.flowrate
            self.logger.error("Fastflow failed. Syringe already at max position.")
            self.default_error.emit(
                "Calibration issue",
                "Unable to achieve target flowrate with syringe at max position. Continue running anyway?",
                ERROR_BEHAVIORS.YN.value,
            )
            self.update_flowrate.emit(self.fastflow_result)
        except LowConfidenceCorrelations:
            self.fastflow_result = -1
            self.logger.error(
                "Fastflow failed. Too many recent low confidence xcorr calculations."
            )
            self.default_error.emit(
                "Calibration failed - flowrate calculation errors",
                (
                    "Flowrate ramp: The flow control system returned too many 'low confidence' measurements. "
                    "You can continue with this run if the flow looks okay to you, "
                    "or restart this run with the same flow cell, or discard this flow cell and use a new one with fresh sample.\n"
                    "Continue running anyway?"
                ),
                ERROR_BEHAVIORS.YN.value,
            )
        except StopIteration as e:
            self.fastflow_result = e.value
            self.logger.info(f"Fastflow successful. Flowrate = {self.fastflow_result}.")
            self.update_flowrate.emit(self.fastflow_result)
            self.next_state()
        else:
            if self.running:
                self.img_signal.connect(self.run_fastflow)

    def _update_metadata_if_verbose(self, key: str, val: Any):
        if VERBOSE:
            self.img_metadata[key] = val

    @pyqtSlot(np.ndarray, float)
    def run_experiment(self, img, timestamp) -> None:
        if not self.running:
            self.logger.info("Slot executed after experiment ended.")
            return

        self.img_signal.disconnect(self.run_experiment)

        current_time = perf_counter()
        self.img_metadata["looptime"] = current_time - self.last_time
        self.last_time = current_time

        if self.count >= MAX_FRAMES:
            self.to_intermission("Ending experiment since data collection is complete.")
        elif current_time - self.start_time > TIMEOUT_PERIOD_S:
            self.to_intermission(
                f"Ending experiment since {TIMEOUT_PERIOD_M} minute timeout was reached."
            )
        else:
            # Record timestamp before running routines
            self.img_metadata["timestamp"] = timestamp
            self.img_metadata["im_counter"] = f"{self.count:0{self.digits}d}"

            t0 = perf_counter()
            self.update_img_count.emit(self.count)
            t1 = perf_counter()
            self._update_metadata_if_verbose("update_img_count", t1 - t0)

            t0 = perf_counter()
<<<<<<< HEAD

=======
>>>>>>> ca229c6b
            resized_img = cv2.resize(
                img, IMG_RESIZED_DIMS, interpolation=cv2.INTER_CUBIC
            )
            prev_yogo_results: List[
                AsyncInferenceResult
            ] = self.count_parasitemia_routine.send((resized_img, self.count))

            t1 = perf_counter()
            self._update_metadata_if_verbose("count_parasitemia", t1 - t0)

            t0 = perf_counter()
            # we can use this for cell counts in the future, and also density in the now

            for result in prev_yogo_results:
                filtered_prediction = YOGO.filter_res(result.result)

                class_counts = YOGO.class_instance_count(filtered_prediction)
                # very rough interpolation: ~30 FPS * period between YOGO calls * counts
                class_counts[YOGO_CLASS_IDX_MAP["healthy"]] = int(
                    class_counts[YOGO_CLASS_IDX_MAP["healthy"]] * YOGO_PERIOD_NUM
                )
                self.cell_counts += class_counts

                self._update_metadata_if_verbose(
                    "yogo_qsize",
                    self.mscope.cell_diagnosis_model._executor._work_queue.qsize(),
                )

                try:
                    self.density_routine.send(filtered_prediction)
                except LowDensity:
                    self.logger.warning("Cell density is too low.")
                    self.reload_pause.emit(
                        "Low cell density",
                        (
                            "Cell density is too low. "
                            "Pausing operation so that more sample can be added without ending the experiment."
                            '\n\nClick "OK" and wait for the next dialog before removing the CAP module.'
                        ),
                    )
                    return

            t1 = perf_counter()
            self._update_metadata_if_verbose("yogo_result_mgmt", t1 - t0)

            t0 = perf_counter()
            try:
<<<<<<< HEAD
                (
                    raw_focus_err,
                    filtered_focus_err,
                    focus_adjustment,
                ) = self.PSSAF_routine.send(resized_img)
=======
                focus_err = self.PSSAF_routine.send(resized_img)
>>>>>>> ca229c6b
            except MotorControllerError as e:
                if not SIMULATION:
                    self.logger.error(
                        "Autofocus failed. Can't achieve focus within condenser's depth of field."
                    )
                    self.default_error.emit(
                        "Autofocus failed",
                        "Unable to achieve desired focus within condenser's depth of field.",
                        ERROR_BEHAVIORS.DEFAULT.value,
                    )
                    return
                else:
                    self.logger.warning(
                        f"Ignoring periodic SSAF exception in simulation mode - {e}"
                    )
                    raw_focus_err = None

                    self.PSSAF_routine = self.routines.periodicAutofocusWrapper(
                        self.mscope, None, None
                    )
            t1 = perf_counter()
            self._update_metadata_if_verbose("pssaf", t1 - t0)

            t0 = perf_counter()
            try:
                self.flowrate = self.flowcontrol_routine.send((img, timestamp))
            except CantReachTargetFlowrate as e:
                self.logger.warning(
                    f"Ignoring flowcontrol exception and attempting to maintain flowrate - {e}"
                )
                self.flowrate = None
                self.flowcontrol_routine = self.routines.flow_control_routine(
                    self.mscope, self.target_flowrate
                )
            except LowConfidenceCorrelations as e:
                self.logger.warning(
                    f"Ignoring flowcontrol exception and attempting to maintain flowrate - {e}"
                )
                self.flowrate = None
                self.flowcontrol_routine = self.routines.flow_control_routine(
                    self.mscope, self.target_flowrate
                )

            t1 = perf_counter()
            self._update_metadata_if_verbose("flowrate_dt", t1 - t0)

            t0 = perf_counter()
            # Update infopanel
            if filtered_focus_err is not None:
                self.update_focus.emit(filtered_focus_err)

            t1 = perf_counter()
            self._update_metadata_if_verbose("ui_flowrate_focus", t1 - t0)

            t0 = perf_counter()
            # Update remaining metadata
            self.img_metadata["motor_pos"] = self.mscope.motor.getCurrentPosition()
            try:
                pressure, status = self.mscope.pneumatic_module.getPressure()
                (
                    self.img_metadata["pressure_hpa"],
                    self.img_metadata["pressure_status_flag"],
                ) = (pressure, status)
            except PressureSensorStaleValue as e:
                ## TODO???
                self.logger.info(f"Stale pressure sensor value - {e}")

            self.img_metadata[
                "syringe_pos"
            ] = self.mscope.pneumatic_module.getCurrentDutyCycle()
            self.img_metadata["flowrate"] = self.flowrate
            self.img_metadata["cell_count_cumulative"] = self.cell_counts[0]
            self.img_metadata["focus_error"] = raw_focus_err
            self.img_metadata["filtered_focus_error"] = filtered_focus_err
            self.img_metadata["focus_adjustment"] = focus_adjustment

            if self.count % TH_PERIOD_NUM == 0:
                try:
                    (
                        temperature,
                        humidity,
                    ) = self.mscope.ht_sensor.get_temp_and_humidity()
                    self.img_metadata["humidity"] = humidity
                    self.img_metadata["temperature"] = temperature
                except Exception as e:
                    # some error has occurred, but the TH sensor isn't critical, so just warn
                    # and move on
                    self.logger.warning(
                        f"exception occurred while retrieving temperature and humidity: {e}"
                    )
                    self.img_metadata["humidity"] = None
                    self.img_metadata["temperature"] = None
            else:
                self.img_metadata["humidity"] = None
                self.img_metadata["temperature"] = None

            zarr_qsize = self.mscope.data_storage.zw.executor._work_queue.qsize()
            self.img_metadata["zarrwriter_qsize"] = zarr_qsize

            ssaf_qsize = self.mscope.autofocus_model._executor._work_queue.qsize()
            self._update_metadata_if_verbose("ssaf_qsize", ssaf_qsize)

            self.img_metadata["runtime"] = perf_counter() - current_time

            t1 = perf_counter()
            self._update_metadata_if_verbose("img_metadata", t1 - t0)

            t0 = perf_counter()
            self.mscope.data_storage.writeData(img, self.img_metadata, self.count)
            self.count += 1
            t1 = perf_counter()
            self._update_metadata_if_verbose("datastorage.writeData", t1 - t0)

            if self.running:
                self.img_signal.connect(self.run_experiment)<|MERGE_RESOLUTION|>--- conflicted
+++ resolved
@@ -647,10 +647,6 @@
             self._update_metadata_if_verbose("update_img_count", t1 - t0)
 
             t0 = perf_counter()
-<<<<<<< HEAD
-
-=======
->>>>>>> ca229c6b
             resized_img = cv2.resize(
                 img, IMG_RESIZED_DIMS, interpolation=cv2.INTER_CUBIC
             )
@@ -698,15 +694,11 @@
 
             t0 = perf_counter()
             try:
-<<<<<<< HEAD
                 (
                     raw_focus_err,
                     filtered_focus_err,
                     focus_adjustment,
                 ) = self.PSSAF_routine.send(resized_img)
-=======
-                focus_err = self.PSSAF_routine.send(resized_img)
->>>>>>> ca229c6b
             except MotorControllerError as e:
                 if not SIMULATION:
                     self.logger.error(
