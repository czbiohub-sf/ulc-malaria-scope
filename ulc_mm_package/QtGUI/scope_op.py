--- conflicted
+++ resolved
@@ -1,4 +1,4 @@
-""" Low-level/hardware state machine manager
+""" Mid-level/hardware state machine manager
 
 Controls hardware (ie. the Scope) operations.
 Manages hardware routines and interactions with Oracle and Acquisition.
@@ -268,20 +268,12 @@
             print("Reached frame timeout for experiment")
             self.to_intermission()
         else:
-<<<<<<< HEAD
-
-            # # For timing
-            # self.b = self.a
-            # self.a = perf_counter()
-            # print("Experiment: {}".format(self.a-self.b))
 
             # DATA-TODO get metadata from hardware here
             # self.mscope.data_storage.writeData(img, fake_per_img_metadata)
             # -> get keys from processing_constants.py
             # -> time performance
 
-=======
->>>>>>> 6a3fdab4
             prev_res = count_parasitemia(self.mscope, img)
 
             # Adjust the flow
