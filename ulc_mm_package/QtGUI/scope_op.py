--- conflicted
+++ resolved
@@ -333,13 +333,8 @@
 
         self.running = True
 
-<<<<<<< HEAD
-    def _start_autobrightness_precells(self, *args):
-        self.autobrightness_routine = autobrightnessRoutine(self.mscope)
-=======
     def _start_autobrightness(self, *args):
         self.autobrightness_routine = self.routines.autobrightnessRoutine(self.mscope)
->>>>>>> 5ee5ecae
         self.autobrightness_routine.send(None)
 
         self.img_signal.connect(self.run_autobrightness)
