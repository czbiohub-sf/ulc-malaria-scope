--- conflicted
+++ resolved
@@ -436,21 +436,14 @@
     def _end_experiment(self, *args):
         self.shutoff()
 
-<<<<<<< HEAD
-        if self.start_time is not None:
-            self.logger.info(
-                f"Net FPS is {self.count/(self._get_experiment_runtime())}"
-            )
+        runtime = self._get_experiment_runtime()
+        if runtime != 0:
+            self.logger.info(f"Net FPS is {self.count/runtime}")
             cell_count_estimate = "\n".join(
                 f"\t{cls}: {count}"
                 for cls, count in zip(YOGO_CLASS_LIST[:-1], self.cell_counts)
             )
             self.logger.info(f"estimated cell counts: {cell_count_estimate}")
-=======
-        runtime = self._get_experiment_runtime()
-        if runtime != 0:
-            self.logger.info(f"Net FPS is {self.count/runtime}")
->>>>>>> 156ceccb
 
         self.mscope.reset_for_end_experiment()
 
@@ -677,19 +670,17 @@
                 )
             return
 
-<<<<<<< HEAD
-            t0 = perf_counter()
-            resized_img = cv2.resize(
-                img, IMG_RESIZED_DIMS, interpolation=cv2.INTER_CUBIC
-            )
-            prev_yogo_results: List[
-                AsyncInferenceResult
-            ] = self.count_parasitemia_routine.send((YOGO.crop_img(img), self.count))
-=======
+          t0 = perf_counter()
+          resized_img = cv2.resize(
+              img, IMG_RESIZED_DIMS, interpolation=cv2.INTER_CUBIC
+          )
+          prev_yogo_results: List[
+              AsyncInferenceResult
+          ] = self.count_parasitemia_routine.send((YOGO.crop_img(img), self.count))
+
         # Record timestamp before running routines
         self.img_metadata["timestamp"] = timestamp
         self.img_metadata["im_counter"] = f"{self.count:0{self.digits}d}"
->>>>>>> 156ceccb
 
         t0 = perf_counter()
         self.update_img_count.emit(self.count)
@@ -705,22 +696,12 @@
         t1 = perf_counter()
         self._update_metadata_if_verbose("count_parasitemia", t1 - t0)
 
-<<<<<<< HEAD
-                class_counts = YOGO.class_instance_count(filtered_prediction)
-                self.cell_counts += class_counts
-=======
         t0 = perf_counter()
-        # we can use this for cell counts in the future, and also density in the now
->>>>>>> 156ceccb
 
         for result in prev_yogo_results:
             filtered_prediction = YOGO.filter_res(result.result)
 
             class_counts = YOGO.class_instance_count(filtered_prediction)
-            # very rough interpolation: ~30 FPS * period between YOGO calls * counts
-            class_counts[YOGO_CLASS_IDX_MAP["healthy"]] = int(
-                class_counts[YOGO_CLASS_IDX_MAP["healthy"]] * YOGO_PERIOD_NUM
-            )
             self.cell_counts += class_counts
 
             self._update_metadata_if_verbose(
@@ -825,41 +806,6 @@
         if self.count % TH_PERIOD_NUM == 0:
             try:
                 (
-<<<<<<< HEAD
-                    self.img_metadata["pressure_hpa"],
-                    self.img_metadata["pressure_status_flag"],
-                ) = (pressure, status)
-            except PressureSensorStaleValue as e:
-                ## TODO???
-                self.logger.info(f"Stale pressure sensor value - {e}")
-
-            self.img_metadata[
-                "syringe_pos"
-            ] = self.mscope.pneumatic_module.getCurrentDutyCycle()
-            self.img_metadata["flowrate"] = self.flowrate
-            self.img_metadata["cell_count_cumulative"] = self.cell_counts.sum()
-            self.img_metadata["focus_error"] = raw_focus_err
-            self.img_metadata["filtered_focus_error"] = filtered_focus_err
-            self.img_metadata["focus_adjustment"] = focus_adjustment
-
-            if self.count % TH_PERIOD_NUM == 0:
-                try:
-                    (
-                        temperature,
-                        humidity,
-                    ) = self.mscope.ht_sensor.get_temp_and_humidity()
-                    self.img_metadata["humidity"] = humidity
-                    self.img_metadata["temperature"] = temperature
-                except Exception as e:
-                    # some error has occurred, but the TH sensor isn't critical, so just warn
-                    # and move on
-                    self.logger.warning(
-                        f"exception occurred while retrieving temperature and humidity: {e}"
-                    )
-                    self.img_metadata["humidity"] = None
-                    self.img_metadata["temperature"] = None
-            else:
-=======
                     temperature,
                     humidity,
                 ) = self.mscope.ht_sensor.get_temp_and_humidity()
@@ -871,7 +817,6 @@
                 self.logger.warning(
                     f"exception occurred while retrieving temperature and humidity: {e}"
                 )
->>>>>>> 156ceccb
                 self.img_metadata["humidity"] = None
                 self.img_metadata["temperature"] = None
         else:
