--- conflicted
+++ resolved
@@ -390,13 +390,8 @@
             self.next_state()
             return
 
-<<<<<<< HEAD
-        self.fastflow_routine = flow_control_routine(
+        self.fastflow_routine = self.routines.flow_control_routine(
             self.mscope, target_flowrate=self.target_flowrate, ramp=True
-=======
-        self.fastflow_routine = self.routines.fastFlowRoutine(
-            self.mscope, None, target_flowrate=self.target_flowrate
->>>>>>> 7340421b
         )
         self.fastflow_routine.send(None)
 
@@ -406,13 +401,8 @@
         self.PSSAF_routine = self.routines.periodicAutofocusWrapper(self.mscope, None)
         self.PSSAF_routine.send(None)
 
-<<<<<<< HEAD
-        self.flowcontrol_routine = flow_control_routine(
+        self.flowcontrol_routine = self.routines.flow_control_routine(
             self.mscope, self.target_flowrate
-=======
-        self.flowcontrol_routine = self.routines.flowControlRoutine(
-            self.mscope, self.target_flowrate, None
->>>>>>> 7340421b
         )
         self.flowcontrol_routine.send(None)
 
@@ -547,7 +537,9 @@
         else:
             try:
                 if self.autofocus_results[0] == None:
-                    self.autofocus_results[0] = singleShotAutofocus(
+                    self.autofocus_results[
+                        0
+                    ] = self.routines.singleShotAutofocusRoutine(
                         self.mscope, self.autofocus_batch
                     )
                     self.logger.info(
@@ -565,7 +557,9 @@
                     if self.running:
                         self.img_signal.connect(self.run_autofocus)
                 else:
-                    self.autofocus_results[1] = singleShotAutofocus(
+                    self.autofocus_results[
+                        1
+                    ] = self.routines.singleShotAutofocusRoutine(
                         self.mscope, self.autofocus_batch
                     )
                     self.logger.info(
@@ -735,13 +729,8 @@
                 )
                 flowrate = None
 
-<<<<<<< HEAD
-                self.flowcontrol_routine = flow_control_routine(
+                self.flowcontrol_routine = self.routines.flow_control_routine(
                     self.mscope, self.target_flowrate
-=======
-                self.flowcontrol_routine = self.routines.flowControlRoutine(
-                    self.mscope, self.target_flowrate, None
->>>>>>> 7340421b
                 )
                 self.flowcontrol_routine.send(None)
             except LowConfidenceCorrelations:
