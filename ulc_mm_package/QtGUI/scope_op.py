""" Mid-level/hardware state machine manager

Controls hardware (ie. the Scope) operations.
Manages hardware routines and interactions with Oracle and Acquisition.

"""

import numpy as np
import logging

from datetime import datetime
from transitions import Machine
from time import sleep

from PyQt5.QtCore import QObject, pyqtSignal, pyqtSlot

from ulc_mm_package.hardware.scope import MalariaScope
from ulc_mm_package.hardware.scope_routines import *

<<<<<<< HEAD
from ulc_mm_package.QtGUI.acquisition import Acquisition
from ulc_mm_package.scope_constants import PER_IMAGE_METADATA_KEYS
=======
from ulc_mm_package.scope_constants import PER_IMAGE_METADATA_KEYS, SIMULATION
>>>>>>> 9a60979a
from ulc_mm_package.hardware.hardware_modules import PressureSensorStaleValue
from ulc_mm_package.hardware.hardware_constants import DATETIME_FORMAT
from ulc_mm_package.neural_nets.NCSModel import AsyncInferenceResult
from ulc_mm_package.neural_nets.YOGOInference import YOGO, ClassCountResult
from ulc_mm_package.neural_nets.neural_network_constants import AF_BATCH_SIZE
from ulc_mm_package.QtGUI.gui_constants import (
    ACQUISITION_PERIOD,
    LIVEVIEW_PERIOD,
    MAX_FRAMES,
    STATUS,
    TH_PERIOD,
)

# TODO populate info?
# TODO remove -1 flag from TH sensor?


class ScopeOp(QObject, Machine):
    setup_done = pyqtSignal()
    experiment_done = pyqtSignal()
    reset_done = pyqtSignal()

    yield_mscope = pyqtSignal(MalariaScope)

    error = pyqtSignal(str, str, bool)

    send_pause = pyqtSignal(str, str)

    create_timers = pyqtSignal()
    start_timers = pyqtSignal()
    stop_timers = pyqtSignal()

    set_period = pyqtSignal(float)
    freeze_liveview = pyqtSignal(bool)

    update_state = pyqtSignal(str)
    update_img_count = pyqtSignal(int)
    update_cell_count = pyqtSignal(ClassCountResult)
    update_msg = pyqtSignal(str)

    update_flowrate = pyqtSignal(float)
    update_focus = pyqtSignal(int)

    def __init__(self):
        super().__init__()

        self.logger = logging.getLogger(__name__)
        self.acquisition = Acquisition()

        self._init_variables()
        self.mscope = None
        self.img_signal = self.acquisition.update_scopeop
        self.digits = int(np.log10(MAX_FRAMES - 1)) + 1

        states = [
            {
                "name": "pause",
                "on_enter": [self._send_state, self._start_pause],
                "on_exit": [self._end_pause],
            },
            {
                "name": "standby",
                "on_enter": [self._send_state],
            },
            {
                "name": "autobrightness_precells",
                "on_enter": [self._send_state, self._start_autobrightness_precell],
            },
            {
                "name": "cellfinder",
                "on_enter": [self._send_state, self._start_cellfinder],
            },
            {
                "name": "autobrightness_postcells",
                "on_enter": [self._send_state, self._start_autobrightness_postcell],
            },
            {
                "name": "autofocus",
                "on_enter": [self._send_state, self._start_autofocus],
            },
            {
                "name": "fastflow",
                "on_enter": [self._send_state, self._start_fastflow],
            },
            {
                "name": "experiment",
                "on_enter": [self._send_state, self._start_experiment],
            },
            {
                "name": "intermission",
                "on_enter": [
                    self._end_experiment,
                    self._send_state,
                    self._start_intermission,
                ],
            },
        ]

        if SIMULATION:
            # Fastflow state is defined but skipped in simulation mode, see _start_fastflow
            skipped_states = ["autofocus"]
            states = [entry for entry in states if entry["name"] not in skipped_states]

        Machine.__init__(self, states=states, queued=True, initial="standby")
        self.add_ordered_transitions()
        self.add_transition(
            trigger="rerun", source="intermission", dest="standby", before="reset"
        )
        self.add_transition(
            trigger="unpause", source="pause", dest="autobrightness_precells"
        )

    def _init_variables(self):
        self.running = None

        self.autofocus_batch = []
        self.img_metadata = {key: None for key in PER_IMAGE_METADATA_KEYS}

        self.target_flowrate = None

        self.autobrightness_result = None
        self.cellfinder_result = None
        self.autofocus_result = None
        self.fastflow_result = None

        self.count = 0
        self.cell_counts = ClassCountResult()

        self.TH_time = None
        self.start_time = None

        self.update_img_count.emit(0)
        self.update_msg.emit("Starting new experiment")

    def _freeze_liveview(self):
        self.freeze_liveview.emit(True)

    def _unfreeze_liveview(self):
        self.freeze_liveview.emit(False)

    def _send_state(self):
        # TODO perhaps delete this to print more useful statements. See future "logging" branch
        state_name = self.state.split("_")[0]

        if self.state != "standby":
            self.update_msg.emit(f"{state_name.capitalize()} in progress...")

        self.logger.info(f"Changing state to {self.state}.")
        self.update_state.emit(state_name)

    def _update_cell_counts(self, recent_cell_counts: ClassCountResult) -> None:
        new_counts = {
            class_name: getattr(self.cell_counts, class_name)
            + getattr(recent_cell_counts, class_name)
            for class_name in self.cell_counts._fields
        }
        self.cell_counts = ClassCountResult(**new_counts)

    def setup(self):
        self.create_timers.emit()

        self.mscope = MalariaScope()
        self.yield_mscope.emit(self.mscope)
        component_status = self.mscope.getComponentStatus()

        if all([status == True for status in component_status.values()]):
            self.setup_done.emit()
        else:
            failed_components = [
                comp.name
                for comp in component_status
                if component_status.get(comp) == False
            ]
            self.error.emit(
                "Hardware pre-check failed",
                "The following component(s) could not be instantiated: {}.".format(
                    (", ".join(failed_components)).capitalize()
                ),
                True,
            )

    def start(self):
        self.running = True
        self.start_timers.emit()
        self.next_state()

    def reset(self):
        # Reset variables
        self._init_variables()

        self.set_period.emit(ACQUISITION_PERIOD)
        self.reset_done.emit()

    def shutoff(self):
        self.running = False

        try:
            self.img_signal.disconnect()
            self.logger.info("Disconnected img_signal.")
        except TypeError:
            self.logger.info(
                "Since img_signal is already disconnected, no signal/slot changes were made."
            )

        self.stop_timers.emit()

    def _start_pause(self):
        self.running = False

        try:
            self.img_signal.disconnect()
        except TypeError:
            self.logger.info(
                "Since img_signal is already disconnected, no signal/slot changes were made."
            )

        self.logger.info("Resetting pneumatic module for pause.")
        self.mscope.pneumatic_module.setDutyCycle(
            self.mscope.pneumatic_module.getMaxDutyCycle()
        )
        self.mscope.led.turnOff()

    def _end_pause(self):
        self.mscope.led.turnOn()
        self.running = True

    def _start_autobrightness_precell(self):

        self.autobrightness_routine = autobrightnessRoutine(self.mscope)
        self.autobrightness_routine.send(None)

        self.img_signal.connect(self.run_autobrightness)

    def _start_cellfinder(self):
        self.cellfinder_routine = find_cells_routine(self.mscope)
        self.cellfinder_routine.send(None)

        self.img_signal.connect(self.run_cellfinder)

    def _start_autobrightness_postcell(self):
        self.logger.info(f"Moving motor to {self.cellfinder_result}.")
        self.mscope.motor.move_abs(self.cellfinder_result)

        self.autobrightness_routine = autobrightnessRoutine(self.mscope)
        self.autobrightness_routine.send(None)

        self.img_signal.connect(self.run_autobrightness)

    def _start_autofocus(self):
        self.img_signal.connect(self.run_autofocus)

    def _start_fastflow(self):
        if SIMULATION:
            self.logger.info(f"Skipping {self.state} state in simulation mode.")
            sleep(1)
            self.next_state()
            return

        self.fastflow_routine = fastFlowRoutine(
            self.mscope, None, target_flowrate=self.target_flowrate
        )
        self.fastflow_routine.send(None)

        self.img_signal.connect(self.run_fastflow)

    def _start_experiment(self):
        self.PSSAF_routine = periodicAutofocusWrapper(self.mscope, None)
        self.PSSAF_routine.send(None)

        self.flowcontrol_routine = flowControlRoutine(
            self.mscope, self.target_flowrate, None
        )
        self.flowcontrol_routine.send(None)

        self.density_routine = cell_density_routine()
        self.density_routine.send(None)

        self.set_period.emit(LIVEVIEW_PERIOD)

        self.TH_time = perf_counter()
        self.start_time = perf_counter()
        self.last_time = perf_counter()

        self.img_signal.connect(self.run_experiment)

    def _end_experiment(self):
        self.shutoff()

        if self.start_time != None:
            self.logger.info(
                f"Net FPS is {self.count/(perf_counter()-self.start_time)}"
            )

        self.logger.info("Resetting pneumatic module for rerun.")
        self.mscope.pneumatic_module.setDutyCycle(
            self.mscope.pneumatic_module.getMaxDutyCycle()
        )
        self.mscope.led.turnOff()

        closing_file_future = self.mscope.data_storage.close()
        while not closing_file_future.done():
            sleep(1)

    def _start_intermission(self):
        self.experiment_done.emit()

    @pyqtSlot(np.ndarray, float)
    def run_autobrightness(self, img, _timestamp):
        if not self.running:
            self.logger.info("Slot executed after experiment ended.")
            return

        self.img_signal.disconnect(self.run_autobrightness)

        try:
            self.autobrightness_routine.send(img)
        except StopIteration as e:
            self.autobrightness_result = e.value
            self.logger.info(
                f"Autobrightness successful. Mean pixel val = {self.autobrightness_result}."
            )
            self.next_state()
        except BrightnessTargetNotAchieved as e:
            self.autobrightness_result = e.value
            self.logger.warning(
                f"Autobrightness target not achieved, but still ok. Mean pixel val = {self.autobrightness_result}."
            )
            self.next_state()
        except BrightnessCriticallyLow as e:
            self.logger.error(
                f"Autobrightness failed. Mean pixel value = {e.value}.",
            )
            self.error.emit(
                "Autobrightness failed",
                "LED is too dim to run experiment.",
                False,
            )
        else:
            if self.running:
                self.img_signal.connect(self.run_autobrightness)

    @pyqtSlot(np.ndarray, float)
    def run_cellfinder(self, img, _timestamp):
        if not self.running:
            self.logger.info("Slot executed after experiment ended")
            return

        self.img_signal.disconnect(self.run_cellfinder)

        try:
            self.cellfinder_routine.send(img)
        except StopIteration as e:
            self.cellfinder_result = e.value
            self.logger.info(
                f"Cellfinder successful. Cells found at motor pos = {self.cellfinder_result}."
            )
            self.next_state()
        except NoCellsFound:
            self.cellfinder_result = -1
            self.logger.error("Cellfinder failed. No cells found.")
            self.error.emit("Calibration failed", "No cells found.", False)
        else:
            if self.running:
                self.img_signal.connect(self.run_cellfinder)

    @pyqtSlot(np.ndarray, float)
    def run_autofocus(self, img, _timestamp):
        if not self.running:
            self.logger.info("Slot executed after experiment ended.")
            return

        self.img_signal.disconnect(self.run_autofocus)

        if len(self.autofocus_batch) < AF_BATCH_SIZE:
            self.autofocus_batch.append(img)

            if self.running:
                self.img_signal.connect(self.run_autofocus)
        else:
            try:
                self.autofocus_result = singleShotAutofocusRoutine(
                    self.mscope, self.autofocus_batch
                )
                self.autofocus_batch = []
                self.logger.info(
                    f"Autofocus complete. Calculated focus error = {self.autofocus_result} steps."
                )
                self.next_state()
            except InvalidMove:
                self.logger.error(
                    "Autofocus failed. Can't achieve focus because the stage has reached its range of motion limit."
                )
                self.error.emit(
                    "Calibration failed",
                    "Unable to achieve focus because the stage has reached its range of motion limit..",
                    False,
                )

    @pyqtSlot(np.ndarray, float)
    def run_fastflow(self, img, timestamp):
        if not self.running:
            self.logger.info("Slot executed after experiment ended.")
            return

        self.img_signal.disconnect(self.run_fastflow)

        try:
            flowrate = self.fastflow_routine.send((img, timestamp))

            if flowrate != None:
                self.update_flowrate.emit(flowrate)
        except CantReachTargetFlowrate:
            if SIMULATION:
                self.fastflow_result = self.target_flowrate
                self.logger.info(
                    f"Fastflow successful. Flowrate (simulated) = {self.fastflow_result}."
                )
                self.update_flowrate.emit(self.fastflow_result)
                self.next_state()
            else:
                self.fastflow_result = -1
                self.logger.error("Fastflow failed. Syringe already at max position.")
                self.error.emit(
                    "Calibration failed",
                    "Unable to achieve desired flowrate with syringe at max position.",
                    False,
                )
        except StopIteration as e:
            self.fastflow_result = e.value
            self.logger.info(f"Fastflow successful. Flowrate = {self.fastflow_result}.")
            self.update_flowrate.emit(self.fastflow_result)
            self.next_state()
        else:
            if self.running:
                self.img_signal.connect(self.run_fastflow)

    @pyqtSlot(np.ndarray, float)
    def run_experiment(self, img, timestamp):
        if not self.running:
            self.logger.info("Slot executed after experiment ended.")
            return

        self.img_signal.disconnect(self.run_experiment)

        curr_time = perf_counter()
        self.logger.debug(f"Loop time was {curr_time-self.last_time}")
        self.last_time = curr_time

        if self.count >= MAX_FRAMES:
            self.to_intermission()
        else:
            # Record timestamp before running routines
            self.img_metadata["timestamp"] = timestamp
            self.img_metadata["im_counter"] = f"{self.count:0{self.digits}d}"

            self.update_img_count.emit(self.count)

            prev_yogo_results: List[AsyncInferenceResult] = count_parasitemia(
                self.mscope, img, self.count
            )
            # we can use this for cell counts in the future, and also density in the now
            filtered_yogo_predictions = [
                YOGO.filter_res(r.result) for r in prev_yogo_results
            ]

            for filtered_prediction in filtered_yogo_predictions:
                class_count_obj = YOGO.class_instance_count(filtered_prediction)
                self._update_cell_counts(class_count_obj)

            self.update_cell_count.emit(self.cell_counts)

            try:
                focus_err = self.PSSAF_routine.send(img)
            except MotorControllerError as e:
                if not SIMULATION:
                    self.logger.error(
                        "Autofocus failed. Can't achieve focus within condenser's depth of field."
                    )
                    self.error.emit(
                        "Autofocus failed",
                        "Unable to achieve desired focus within condenser's depth of field.",
                        False,
                    )
                    return
                else:
                    self.logger.warning(
                        f"Ignoring periodic SSAF exception in simulation mode - {e}"
                    )
                    focus_err = None

                    self.PSSAF_routine = periodicAutofocusWrapper(self.mscope, None)
                    self.PSSAF_routine.send(None)

            try:
                flowrate = self.flowcontrol_routine.send((img, timestamp))
            except CantReachTargetFlowrate as e:
                if not SIMULATION:
                    self.logger.error(
                        "Flow control failed. Syringe already at max position."
                    )
                    self.error.emit(
                        "Flow control failed",
                        "Unable to achieve desired flowrate with syringe at max position.",
                        False,
                    )
                    return
                else:
                    self.logger.warning(
                        f"Ignoring flowcontrol exception in simulation mode - {e}"
                    )
                    flowrate = None

            try:
                for filtered_pred in filtered_yogo_predictions:
                    self.density_routine.send(filtered_pred)
            except LowDensity as e:
                self.logger.warning(f"Cell density is too low.")
                self.send_pause.emit(
                    "Low cell density",
                    (
                        "Cell density is too low. "
                        "Pausing operation so that more sample can be added without ending the experiment."
                        '\n\nClick "OK" and wait for the next dialog before removing the CAP module.'
                    ),
                )

            # Update infopanel
            if focus_err != None:
                # TODO change this to non int?
                self.update_focus.emit(int(focus_err))
            if flowrate != None:
                self.update_flowrate.emit(flowrate)

            # Update remaining metadata
            self.img_metadata["motor_pos"] = self.mscope.motor.getCurrentPosition()
            try:
                pressure, status = self.mscope.pneumatic_module.getPressure()
                (
                    self.img_metadata["pressure_hpa"],
                    self.img_metadata["pressure_status_flag"],
                ) = (pressure, status)
            except PressureSensorStaleValue as e:
                ## TODO???
                self.logger.info(f"Stale pressure sensor value - {e}")

            self.img_metadata[
                "syringe_pos"
            ] = self.mscope.pneumatic_module.getCurrentDutyCycle()
            self.img_metadata["flowrate"] = flowrate
            self.img_metadata["focus_error"] = focus_err

            current_time = perf_counter()
            if current_time - self.TH_time > TH_PERIOD:
                self.TH_time = current_time

                self.img_metadata[
                    "humidity"
                ] = self.mscope.ht_sensor.getRelativeHumidity()
                self.img_metadata[
                    "temperature"
                ] = self.mscope.ht_sensor.getTemperature()
            else:
                self.img_metadata["humidity"] = None
                self.img_metadata["temperature"] = None

            self.mscope.data_storage.writeData(img, self.img_metadata)
            self.count += 1

            if self.running:
                self.img_signal.connect(self.run_experiment)<|MERGE_RESOLUTION|>--- conflicted
+++ resolved
@@ -17,12 +17,8 @@
 from ulc_mm_package.hardware.scope import MalariaScope
 from ulc_mm_package.hardware.scope_routines import *
 
-<<<<<<< HEAD
 from ulc_mm_package.QtGUI.acquisition import Acquisition
-from ulc_mm_package.scope_constants import PER_IMAGE_METADATA_KEYS
-=======
 from ulc_mm_package.scope_constants import PER_IMAGE_METADATA_KEYS, SIMULATION
->>>>>>> 9a60979a
 from ulc_mm_package.hardware.hardware_modules import PressureSensorStaleValue
 from ulc_mm_package.hardware.hardware_constants import DATETIME_FORMAT
 from ulc_mm_package.neural_nets.NCSModel import AsyncInferenceResult
@@ -70,12 +66,15 @@
         super().__init__()
 
         self.logger = logging.getLogger(__name__)
+
         self.acquisition = Acquisition()
+        self.img_signal = self.acquisition.update_scopeop
+
+        self.mscope = None
+        
+        self.digits = int(np.log10(MAX_FRAMES - 1)) + 1
 
         self._init_variables()
-        self.mscope = None
-        self.img_signal = self.acquisition.update_scopeop
-        self.digits = int(np.log10(MAX_FRAMES - 1)) + 1
 
         states = [
             {
