--- conflicted
+++ resolved
@@ -542,18 +542,7 @@
 
             t0 = perf_counter()
             # we can use this for cell counts in the future, and also density in the now
-<<<<<<< HEAD
-            filtered_yogo_predictions = [
-                YOGO.filter_res(r.result) for r in prev_yogo_results
-            ]
-            t1 = perf_counter()
-            self._update_metadata_if_verbose("YOGO.filter_res", t1 - t0)
-
-            t0 = perf_counter()
-            for filtered_prediction in filtered_yogo_predictions:
-                class_count_obj = YOGO.class_instance_count(filtered_prediction)
-                self._update_cell_counts(class_count_obj)
-=======
+
             for result in prev_yogo_results:
                 filtered_prediction = YOGO.filter_res(result.result)
 
@@ -573,11 +562,10 @@
                         ),
                     )
                     return
->>>>>>> 221c307a
 
             self.update_cell_count.emit(self.cell_counts)
             t1 = perf_counter()
-            self._update_metadata_if_verbose("update_cellcounts", t1 - t0)
+            self._update_metadata_if_verbose("yogo_result_mgmt", t1 - t0)
 
             t0 = perf_counter()
             try:
@@ -626,28 +614,6 @@
             t1 = perf_counter()
             self._update_metadata_if_verbose("flowrate_dt", t1 - t0)
 
-<<<<<<< HEAD
-            t0 = perf_counter()
-            try:
-                for filtered_pred in filtered_yogo_predictions:
-                    self.density_routine.send(filtered_pred)
-            except LowDensity as e:
-                self.logger.warning(f"Cell density is too low.")
-                self.send_pause.emit(
-                    "Low cell density",
-                    (
-                        "Cell density is too low. "
-                        "Pausing operation so that more sample can be added without ending the experiment."
-                        '\n\nClick "OK" and wait for the next dialog before removing the CAP module.'
-                    ),
-                )
-                return
-            t1 = perf_counter()
-            self._update_metadata_if_verbose("cell_density", t1 - t0)
-
-            t0 = perf_counter()
-=======
->>>>>>> 221c307a
             # Update infopanel
             if focus_err != None:
                 # TODO change this to non int?
