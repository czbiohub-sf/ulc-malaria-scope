--- conflicted
+++ resolved
@@ -26,7 +26,6 @@
 FLOWRATE_LIST = [e.name.capitalize() for e in FLOWRATE]
 SITE_LIST = ["Tororo, Uganda", "Biohub SF", "DeRisi Lab"]
 
-<<<<<<< HEAD
 # ================ FPS constants ================ #
 ACQUISITION_PERIOD = 1000.0 / 60.0
 LIVEVIEW_PERIOD = 1000
@@ -35,8 +34,6 @@
 # TH sensor update period
 TH_PERIOD = 5
 
-=======
->>>>>>> 42ffacd3
 # ================ Experiment timeout period ================ #
 TIMEOUT_PERIOD_M = 20  # minutes
 TIMEOUT_PERIOD_S = TIMEOUT_PERIOD_M * 60  # seconds
