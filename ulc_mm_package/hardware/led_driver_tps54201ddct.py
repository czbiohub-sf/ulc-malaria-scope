""" TPS54201DDCT - Synchronous Buck Mono-Colour/IR LED Driver

-- Important Links -- 
Datasheet:
    https://www.ti.com/lit/ds/symlink/tps54201.pdf?HQS=dis-dk-null-digikeymode-dsf-pf-null-wwe&ts=1631571231219&ref_url=https%253A%252F%252Fwww.ti.com%252Fgeneral%252Fdocs%252Fsuppproductinfo.tsp%253FdistId%253D10%2526gotoUrl%253Dhttps%253A%252F%252Fwww.ti.com%252Flit%252Fgpn%252Ftps54201
"""

from ulc_mm_package.hardware.hardware_constants import (
    LED_PWM_PIN,
    ANALOG_DIM_MODE_DUTYCYCLE,
    PWM_DIM_MODE_DUTYCYCLE,
    PWM_DIMMING_MAX_FREQ_HZ,
)
import pigpio
from time import sleep

<<<<<<< HEAD
# Set default resolution to 1000 (i.e three decimal points, e.g 0.499 -> 499, but 0.4991 -> 499.1 and would be rounded)
DUTY_CYCLE_RESOLUTION = 1000  # valid range is 25-40000 (see http://abyz.me.uk/rpi/pigpio/python.html#set_PWM_range)


=======
>>>>>>> 9595d813
class LEDError(Exception):
    """Base class for catching LED errors."""

    pass


class LED_TPS5420TDDCT:
    """An LED driver class for the TPS5420TDDCT and sets the dimming mode to PWM on initialization."""

    def __init__(self, pi: pigpio.pi = None, pwm_pin: int = LED_PWM_PIN):
        self.pwm_pin = pwm_pin
        self.pwm_freq = int(PWM_DIMMING_MAX_FREQ_HZ)
        self.pwm_duty_cycle = self._convertDutyCyclePercentToPWMVal(
            ANALOG_DIM_MODE_DUTYCYCLE
        )
        self._pi = pi if pi != None else pigpio.pi()
        self._pi = pigpio.pi()

        # Set the dimming mode (see datasheet, page 17)
        self._pi.hardware_PWM(self.pwm_pin, 5000, self.pwm_duty_cycle)
        sleep(0.0005)
        self._pi.hardware_PWM(self.pwm_pin, self.pwm_freq, 0)

    def close(self):
        self._pi.set_PWM_dutycycle(self.pwm_pin, 0)
        self._pi.stop()
        sleep(0.5)

    def _convertDutyCyclePercentToPWMVal(self, duty_cycle_percentage: float):
        return int(1e6 * duty_cycle_percentage)

    def setDutyCycle(self, duty_cycle_perc: float):
        """Set the duty cycle to a desired percentage.

        Parameters
        ----------
        duty_cycle_perc: float
            To run at 50%, the argument passed must be 0.5. Note that the default duty cycle
            resolution is at 1000, i.e values such as 0.501 would be set correctly (501),
            however 0.5018 would be subject to rounding (502).
        """
        try:
            pwm_val = self._convertDutyCyclePercentToPWMVal(duty_cycle_perc)
            self._pi.hardware_PWM(self.pwm_pin, self.pwm_freq, pwm_val)
        except Exception:
            raise LEDError()<|MERGE_RESOLUTION|>--- conflicted
+++ resolved
@@ -9,33 +9,21 @@
     LED_PWM_PIN,
     ANALOG_DIM_MODE_DUTYCYCLE,
     PWM_DIM_MODE_DUTYCYCLE,
-    PWM_DIMMING_MAX_FREQ_HZ,
+    PWM_DIMMING_MAX_FREQ_HZ
 )
 import pigpio
 from time import sleep
 
-<<<<<<< HEAD
-# Set default resolution to 1000 (i.e three decimal points, e.g 0.499 -> 499, but 0.4991 -> 499.1 and would be rounded)
-DUTY_CYCLE_RESOLUTION = 1000  # valid range is 25-40000 (see http://abyz.me.uk/rpi/pigpio/python.html#set_PWM_range)
-
-
-=======
->>>>>>> 9595d813
 class LEDError(Exception):
     """Base class for catching LED errors."""
-
     pass
 
-
-class LED_TPS5420TDDCT:
+class LED_TPS5420TDDCT():
     """An LED driver class for the TPS5420TDDCT and sets the dimming mode to PWM on initialization."""
-
-    def __init__(self, pi: pigpio.pi = None, pwm_pin: int = LED_PWM_PIN):
+    def __init__(self, pi: pigpio.pi=None, pwm_pin: int=LED_PWM_PIN):
         self.pwm_pin = pwm_pin
         self.pwm_freq = int(PWM_DIMMING_MAX_FREQ_HZ)
-        self.pwm_duty_cycle = self._convertDutyCyclePercentToPWMVal(
-            ANALOG_DIM_MODE_DUTYCYCLE
-        )
+        self.pwm_duty_cycle = self._convertDutyCyclePercentToPWMVal(ANALOG_DIM_MODE_DUTYCYCLE)
         self._pi = pi if pi != None else pigpio.pi()
         self._pi = pigpio.pi()
 
@@ -50,7 +38,7 @@
         sleep(0.5)
 
     def _convertDutyCyclePercentToPWMVal(self, duty_cycle_percentage: float):
-        return int(1e6 * duty_cycle_percentage)
+        return int(1e6*duty_cycle_percentage)
 
     def setDutyCycle(self, duty_cycle_perc: float):
         """Set the duty cycle to a desired percentage.
@@ -59,7 +47,7 @@
         ----------
         duty_cycle_perc: float
             To run at 50%, the argument passed must be 0.5. Note that the default duty cycle
-            resolution is at 1000, i.e values such as 0.501 would be set correctly (501),
+            resolution is at 1000, i.e values such as 0.501 would be set correctly (501), 
             however 0.5018 would be subject to rounding (502).
         """
         try:
