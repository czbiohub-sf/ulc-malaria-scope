""" TPS54201DDCT - Synchronous Buck Mono-Colour/IR LED Driver

-- Important Links -- 
Datasheet:
    https://www.ti.com/lit/ds/symlink/tps54201.pdf?HQS=dis-dk-null-digikeymode-dsf-pf-null-wwe&ts=1631571231219&ref_url=https%253A%252F%252Fwww.ti.com%252Fgeneral%252Fdocs%252Fsuppproductinfo.tsp%253FdistId%253D10%2526gotoUrl%253Dhttps%253A%252F%252Fwww.ti.com%252Flit%252Fgpn%252Ftps54201
"""

from ulc_mm_package.hardware.hardware_constants import (
    LED_PWM_PIN,
    ANALOG_DIM_MODE_DUTYCYCLE,
    LED_FREQ
)
from ulc_mm_package.hardware.dtoverlay_pwm import dtoverlay_PWM, PWM_CHANNEL
from time import sleep

class LEDError(Exception):
    """Base class for catching LED errors."""
    pass

class LED_TPS5420TDDCT():
    """An LED driver class for the TPS5420TDDCT and sets the dimming mode to PWM on initialization."""

    def __init__(self):
        self._isOn = False
        self.pwm_freq = int(LED_FREQ)
        self.pwm_duty_cycle = ANALOG_DIM_MODE_DUTYCYCLE
        self.pwm = dtoverlay_PWM(PWM_CHANNEL.PWM2)

        # Set the dimming mode (see datasheet, page 17)
<<<<<<< HEAD
        self._pi.hardware_PWM(self.pwm_pin, self.pwm_freq, self.pwm_duty_cycle)
=======
        self.pwm.setFreq(50000)
        self.pwm.setDutyCycle(ANALOG_DIM_MODE_DUTYCYCLE)
>>>>>>> 0cf0462a
        sleep(0.0005)
        self.pwm.setFreq(self.pwm_freq)
        self.pwm.setDutyCycle(0)

    def close(self):
        self.pwm.exit()
        sleep(0.5)

    def setDutyCycle(self, duty_cycle_perc: float):
        """Set the duty cycle to a desired percentage.

        Parameters
        ----------
        duty_cycle_perc: float
            To run at 50%, the argument passed must be 0.5. Note that the default duty cycle
            resolution is at 1000, i.e values such as 0.501 would be set correctly (501), 
            however 0.5018 would be subject to rounding (502).
        """

        try:
            if self._isOn:
                self.pwm_duty_cycle = duty_cycle_perc
                self.pwm.setDutyCycle(self.pwm_duty_cycle)
        except Exception as e:
            raise LEDError(e)

    def turnOn(self):
        self._isOn = True

    def turnOff(self):
        self.setDutyCycle(0)
        self._isOn = False<|MERGE_RESOLUTION|>--- conflicted
+++ resolved
@@ -27,12 +27,8 @@
         self.pwm = dtoverlay_PWM(PWM_CHANNEL.PWM2)
 
         # Set the dimming mode (see datasheet, page 17)
-<<<<<<< HEAD
-        self._pi.hardware_PWM(self.pwm_pin, self.pwm_freq, self.pwm_duty_cycle)
-=======
         self.pwm.setFreq(50000)
         self.pwm.setDutyCycle(ANALOG_DIM_MODE_DUTYCYCLE)
->>>>>>> 0cf0462a
         sleep(0.0005)
         self.pwm.setFreq(self.pwm_freq)
         self.pwm.setDutyCycle(0)
