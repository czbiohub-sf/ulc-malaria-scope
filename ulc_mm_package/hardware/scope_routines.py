--- conflicted
+++ resolved
@@ -120,7 +120,6 @@
         adjusted = None
         steps_from_focus = None
 
-<<<<<<< HEAD
         ssaf_filter = EWMAFiltering(FOCUS_EWMA_ALPHA)
         ssaf_filter.set_init_val(0)
 
@@ -178,18 +177,6 @@
                     move_counter += 1
             else:
                 _ = yield None, None, None
-=======
-        while True:
-            counter += 1
-            if counter >= nn_constants.AF_PERIOD_NUM:
-                img = yield steps_from_focus
-                steps_from_focus = ssaf_routine.send(img)
-
-                if counter >= nn_constants.AF_PERIOD_NUM + nn_constants.AF_BATCH_SIZE:
-                    counter = 0
-            else:
-                _ = yield None
->>>>>>> 82d166be
 
     def count_parasitemia(
         self,
