--- conflicted
+++ resolved
@@ -45,163 +45,4 @@
 
     Interfaces with an Adafruit MPRLS pressure sensor to get the readings (valid for 0-25 bar). Uses a
     PWM-driven Servo motor (Pololu HD-1810MG) to adjust the position of the syringe (thereby adjusting the pressure).
-<<<<<<< HEAD
-    """
-=======
-    """
-    def __init__(self, servo_pin: int=SERVO_PWM_PIN, pi: pigpio.pi=None):
-        self._pi = pi if pi != None else pigpio.pi()
-        self.servo_pin = servo_pin
-
-        self.min_duty_cycle = 0.16
-        self.max_duty_cycle = 0.23
-        self.min_step_size = (self.max_duty_cycle - self.min_duty_cycle) / 60 # empircally found the top/bottom vals, ~60 steps between min/max pressure
-        self.duty_cycle = self.max_duty_cycle
-        self.prev_duty_cycle = self.duty_cycle
-        self.polling_time_s = 3
-        self.prev_poll_time_s = 0
-        self.prev_pressure = 0
-        self.io_error_counter = 0
-        self.mpr_enabled = False
-        self.mpr_err_msg = ""
-
-        # Toggle 5V line
-        self._pi.write(SERVO_5V_PIN, 1)
-
-        # Move servo to default position (minimum, stringe fully extended out)
-        self._pi.set_pull_up_down(servo_pin, pigpio.PUD_DOWN)
-
-        self.pwm = dtoverlay_PWM(PWM_CHANNEL.PWM1)
-        self.pwm.setFreq(SERVO_FREQ)
-        self.pwm.setDutyCycle(self.duty_cycle)
-
-        # Instantiate pressure sensor
-        try:
-            i2c = board.I2C()
-            self.mpr = adafruit_mprls.MPRLS(i2c, psi_min=0, psi_max=25)
-            self.mpr_enabled = True
-        except Exception as e:
-            self.mpr_err_msg = f"{e}"
-            self.mpr_enabled = False
-
-    def close(self):
-        """Move the servo to its lowest-pressure position and close."""
-        self.setDutyCycle(self.max_duty_cycle)
-        sleep(0.5)
-        self._pi.stop()
-        self.pwm.setDutyCycle(0)
-        sleep(0.5)
-
-    def getCurrentDutyCycle(self):
-        return self.duty_cycle
-
-    def getMaxDutyCycle(self):
-        return self.max_duty_cycle
-
-    def getMinDutyCycle(self):
-        return self.min_duty_cycle
-
-    def increaseDutyCycle(self):
-        if self.duty_cycle <= self.max_duty_cycle - self.min_step_size:
-            self.duty_cycle += self.min_step_size
-            self.pwm.setDutyCycle(self.duty_cycle)
-            sleep(0.01)
-    
-    def decreaseDutyCycle(self):
-        if self.duty_cycle >= self.min_duty_cycle + self.min_step_size:
-            self.duty_cycle -= self.min_step_size
-            self.pwm.setDutyCycle(self.duty_cycle)
-            sleep(0.01)
-
-    @lockNoBlock(SYRINGE_LOCK)
-    def setDutyCycle(self, duty_cycle: int):
-        if self.min_duty_cycle <= duty_cycle <= self.max_duty_cycle:
-            if self.duty_cycle < duty_cycle:
-                while self.duty_cycle <= duty_cycle - self.min_step_size:
-                    self.increaseDutyCycle()
-            else:
-                while self.duty_cycle >= duty_cycle + self.min_step_size:
-                    self.decreaseDutyCycle()
-    
-    def threadedDecreaseDutyCycle(self, *args, **kwargs):
-        if not SYRINGE_LOCK.locked():
-            threading.Thread(target=self.decreaseDutyCycle, *args, **kwargs).start()
-        else:
-            raise SyringeInMotion
-
-    def threadedIncreaseDutyCycle(self, *args, **kwargs):
-        if not SYRINGE_LOCK.locked():
-            threading.Thread(target=self.increaseDutyCycle, *args, **kwargs).start()
-        else:
-            raise SyringeInMotion
-
-    def threadedSetDutyCycle(self, *args, **kwargs):
-        if not SYRINGE_LOCK.locked():
-            threading.Thread(target=self.setDutyCycle, args=args, kwargs=kwargs).start()
-        else:
-            raise SyringeInMotion
-
-    def sweepAndGetPressures(self):
-        """Sweep the syringe and read pressure values."""
-        min, max = self.getMinDutyCycle(), self.getMaxDutyCycle()
-        self.setDutyCycle(max)
-        pressure_readings_hpa = []
-        while self.duty_cycle > min:
-            pressure_readings_hpa.append(self.getPressure())
-            sleep(0.5)
-            self.decreaseDutyCycle()
-        return pressure_readings_hpa
-
-    def getPressure(self, apc_on: bool=False):
-        """_getPressure() wrapper."""
-        
-        if apc_on:
-            return self.curr_pressure
-        else:
-            return self._getPressure()
-
-    def _getPressure(self):
-        """Read and return the latest pressure value if it has been at least `polling_time_s` seconds,
-        otherwise return the most recent pressure read. This is done because calls to the pressure sensor
-        are somewhat slow.
-        
-        Additionally, the pressure sensor may raise I/O or Runtime errors intermittently.
-
-        To mitigate a crash if that is the case, we attempt to read the
-        pressure sensor a few times until a valid value is returned. If a valid value is not received
-        after `max_attempts`, then a -1 flag is returned. 
-        """
-
-        if perf_counter() - self.prev_poll_time_s > self.polling_time_s:
-            if self.mpr_enabled:
-                max_attempts = 6
-                while max_attempts > 0:
-                    try:
-                        new_pressure = self.mpr.pressure
-                        self.prev_pressure = new_pressure
-                        self.prev_poll_time_s = perf_counter()
-                        return new_pressure
-                    except IOError:
-                        max_attempts -= 1
-                    except RuntimeError:
-                        max_attempts -= 1
-                self.io_error_counter += 1
-                return INVALID_READ_FLAG
-            else:
-                raise PressureSensorNotInstantiated(self.mpr_err_msg)
-        else:
-            return self.prev_pressure
-
-    def isMovePossible(self, move_dir: SyringeDirection) -> bool:
-        """Return true if the syringe can still move in the specified direction."""
-        
-        # Cannot move the syringe up
-        if self.duty_cycle == self.max_duty_cycle and move_dir == 1:
-                return False
-                
-        # Cannot move the syringe down
-        elif self.duty_cycle == self.min_duty_cycle and move_dir == -1:
-            return False
-
-        return True
->>>>>>> dd25510a
+    """