""" Adafruit MPRLS Ported Pressure Sensor Breakout Board and PWM Servo

-- Important Links --
Adafruit Product Page:
    https://www.adafruit.com/product/3965
Adafruit MPRLS Python Library:
    https://github.com/adafruit/Adafruit_CircuitPython_MPRLS
Servo Motor Pololu HD-1810MG:
    https://www.pololu.com/product/1047
"""

import logging
import threading
import configparser

from time import sleep, perf_counter
from typing import Tuple
from pathlib import Path
<<<<<<< HEAD
import threading
from concurrent.futures import ThreadPoolExecutor
import logging
=======
from concurrent.futures import ThreadPoolExecutor
>>>>>>> 82d166be

import board
import pigpio
import adafruit_mprls

from ulc_mm_package.scope_constants import CONFIGURATION_FILE
from ulc_mm_package.utilities.lock_utils import lock_no_block
from ulc_mm_package.hardware.hardware_constants import (
    SERVO_5V_PIN,
    SERVO_PWM_PIN,
    SERVO_FREQ,
    STALE_PRESSURE_VAL_TIME_S,
    MPRLS_RST,
    MPRLS_PWR,
    DEFAULT_SYRINGE_MAX_DUTY_CYCLE,
    DEFAULT_SYRINGE_MIN_DUTY_CYCLE,
    DEFAULT_STEP,
)
from ulc_mm_package.hardware.dtoverlay_pwm import (
    dtoverlay_PWM,
    PWM_CHANNEL,
)
from ulc_mm_package.hardware.pneumatic_module import (
    PressureSensorNotInstantiated,
    InvalidConfigurationParameters,
    SyringeInMotion,
    SyringeDirection,
    SyringeEndOfTravel,
    PressureSensorBusy,
    PressureSensorStaleValue,
    PressureSensorRead,
)

SYRINGE_LOCK = threading.Lock()
PSI_TO_HPA = 68.947572932


class PneumaticModule:
    """Class that deals with monitoring and adjusting the pressure.

    Interfaces with an Adafruit MPRLS pressure sensor to get the readings (valid for 0-25 bar). Uses a
    PWM-driven Servo motor (Pololu HD-1810MG) to adjust the position of the syringe (thereby adjusting the pressure).
    """

    def __init__(
        self,
        servo_pin: int = SERVO_PWM_PIN,
        pi: pigpio.pi = None,
    ):
        self.logger = logging.getLogger(__name__)
<<<<<<< HEAD
        self._pi = pi if pi != None else pigpio.pi()
=======
        self._pi = pi if pi is not None else pigpio.pi()
>>>>>>> 82d166be
        self.executor = ThreadPoolExecutor(max_workers=1)
        self.servo_pin = servo_pin

        # Load configuration file parameters
        (
            self.min_duty_cycle,
            self.max_duty_cycle,
            self.min_step_size,
        ) = self.get_config_params()

        self.duty_cycle = self.max_duty_cycle
        self.prev_duty_cycle = self.duty_cycle

        # Toggle 5V line
        self._pi.write(SERVO_5V_PIN, 1)

        # Move servo to default position (minimum, stringe fully extended out)
        self._pi.set_pull_up_down(servo_pin, pigpio.PUD_DOWN)

        self.pwm = dtoverlay_PWM(PWM_CHANNEL.PWM1)
        self.pwm.setFreq(SERVO_FREQ)
        self.pwm.setDutyCycle(self.duty_cycle)

        # Pressure sensor
        self.mpr = AdafruitMPRLS()
        self.mpr_enabled = self.mpr.mpr_enabled

    def close(self):
        """Move the servo to its lowest-pressure position and close."""

        self.setDutyCycle(self.max_duty_cycle)
        sleep(0.5)
        self._pi.stop()
        self.pwm.setDutyCycle(0)
        sleep(0.5)

    def config_exists(self) -> bool:
        """Check for the existence of a configuration file."""
        if Path(CONFIGURATION_FILE).is_file():
            return True
        return False

    def get_config_params(self) -> Tuple[float, float, float]:
        """Returns min/max duty cycles for syringe position and step size from the configuration file if it exists."""
        if self.config_exists():
            config = configparser.ConfigParser()
            try:
                assert (
                    len(config.read(f"{CONFIGURATION_FILE}")) > 0
                ), f"configparser failed to read file {CONFIGURATION_FILE}."
                min_duty_cycle = float(config["SYRINGE"]["MIN_DUTY_CYCLE"])
                max_duty_cycle = float(config["SYRINGE"]["MAX_DUTY_CYCLE"])
                step_size = float(config["SYRINGE"]["DUTY_CYCLE_STEP"])

                if (
                    min_duty_cycle >= max_duty_cycle
                    or min_duty_cycle < 0
                    or max_duty_cycle > 1
                    or step_size < 0
                ):
                    raise InvalidConfigurationParameters(
                        f"Invalid configuration parameters. Min: {min_duty_cycle}, Max: {max_duty_cycle}, Step: {step_size}\n"
                        f"Min must be >= 0 and less than max_duty_cycle. Max must be <=1.0. Step size must be > 0"
                    )
                return min_duty_cycle, max_duty_cycle, step_size
            except Exception as e:
                self.logger.exception(
                    f"Error encountered while reading syringe min/max from the config file, {CONFIGURATION_FILE}. Setting defaults instead.\nException: {e}"
                )
                return (
                    DEFAULT_SYRINGE_MIN_DUTY_CYCLE,
                    DEFAULT_SYRINGE_MAX_DUTY_CYCLE,
                    DEFAULT_STEP,
                )
        else:
            self.logger.info(
                f"{CONFIGURATION_FILE} was not found, using default values instead for syringe min/max duty cycle."
            )
            return (
                DEFAULT_SYRINGE_MIN_DUTY_CYCLE,
                DEFAULT_SYRINGE_MAX_DUTY_CYCLE,
                DEFAULT_STEP,
            )

    def getCurrentDutyCycle(self):
        return self.duty_cycle

    def getMaxDutyCycle(self):
        return self.max_duty_cycle

    def getMinDutyCycle(self):
        return self.min_duty_cycle

    def increaseDutyCycle(self):
        if self.isMovePossible(SyringeDirection.UP):
            self.duty_cycle += self.min_step_size
            self.pwm.setDutyCycle(self.duty_cycle)
            sleep(0.01)
        else:
            raise SyringeEndOfTravel()

    def decreaseDutyCycle(self):
        if self.isMovePossible(SyringeDirection.DOWN):
            self.duty_cycle -= self.min_step_size
            self.pwm.setDutyCycle(self.duty_cycle)
            sleep(0.01)
        else:
            raise SyringeEndOfTravel()

    @lock_no_block(SYRINGE_LOCK, SyringeInMotion)
    def setDutyCycle(self, duty_cycle: int):
        if self.min_duty_cycle <= duty_cycle <= self.max_duty_cycle:
            if self.duty_cycle < duty_cycle:
                while self.duty_cycle <= duty_cycle - self.min_step_size:
                    self.increaseDutyCycle()
            else:
                while self.duty_cycle >= duty_cycle + self.min_step_size:
                    self.decreaseDutyCycle()

    def threadedDecreaseDutyCycle(self):
        if not SYRINGE_LOCK.locked():
            if not self.isMovePossible(SyringeDirection.DOWN):
                raise SyringeEndOfTravel()
            self.executor.submit(self.decreaseDutyCycle)
        else:
            raise SyringeInMotion

    def threadedIncreaseDutyCycle(self):
        if not SYRINGE_LOCK.locked():
            if not self.isMovePossible(SyringeDirection.UP):
                raise SyringeEndOfTravel()
            self.executor.submit(self.increaseDutyCycle)
        else:
            raise SyringeInMotion

    def threadedSetDutyCycle(self, *args, **kwargs):
        if not SYRINGE_LOCK.locked():
            self.executor.submit(self.setDutyCycle, *args, **kwargs)
        else:
            raise SyringeInMotion

    def isMovePossible(self, move_dir: SyringeDirection) -> bool:
        """Return true if the syringe can still move in the specified direction."""

        # Cannot move the syringe up
        if (
            self.duty_cycle + self.min_step_size > self.max_duty_cycle
            and move_dir == SyringeDirection.UP
        ):
            return False

        # Cannot move the syringe down
        elif (
            self.duty_cycle - self.min_step_size < self.min_duty_cycle
            and move_dir == SyringeDirection.DOWN
        ):
            return False

        return True

    @staticmethod
    def is_locked():
        return SYRINGE_LOCK.locked()

    def getPressure(self) -> Tuple[float, PressureSensorRead]:
        return self.mpr.getPressure()

    def getPressureImmediately(self) -> Tuple[float, PressureSensorRead]:
        return self.mpr.getPressureImmediately()

    def getPressureMaxReadAttempts(
        self, max_attempts: int = 10
    ) -> Tuple[float, PressureSensorRead]:
        return self.mpr.getPressureMaxReadAttempts(max_attempts)

    def direct_read(self) -> Tuple[float, PressureSensorRead]:
        return self.mpr.direct_read()


class AdafruitMPRLS:
    def __init__(
        self,
        mprls_rst_pin: int = MPRLS_RST,
        mprls_pwr_pin: int = MPRLS_PWR,
        pi: pigpio.pi = None,
    ):
        self.logger = logging.getLogger(__name__)
        self._pi = pi if pi is not None else pigpio.pi()
        self.mprls_rst_pin = mprls_rst_pin
        self.mprls_pwr_pin = mprls_pwr_pin
        self.prev_poll_time_s: float = 0.0
        self.prev_pressure: float = 0.0
        self.prev_status = PressureSensorRead.ALL_GOOD

        self.io_error_counter = 0
        self.mpr_enabled = False
        self.mpr_err_msg = ""

        # Instantiate pressure sensor
        self._pi.write(self.mprls_pwr_pin, 0)
        sleep(0.005)
        self._pi.write(self.mprls_rst_pin, 1)
        sleep(0.005)

        try:
            i2c = board.I2C()
            self.mpr = adafruit_mprls.MPRLS(i2c, psi_min=0, psi_max=25)
            self.mpr_enabled = True
        except Exception as e:
            self.mpr_err_msg = f"{e}"
            self.mpr_enabled = False

    def close(self):
        self._pi.write(self.mprls_rst_pin, 0)
        sleep(0.005)
        self._pi.write(self.mprls_pwr_pin, 1)

    def getPressure(self) -> Tuple[float, PressureSensorRead]:
        """Attempt to read the pressure sensor. Return pressure and status.

        If a read is done while the pressure sensor is busy, the previous value will be returned.
        If more than 'STALE_PRESSURE_VAL_TIME_S' has elapsed since the last read, an exception is raised.

        Returns
        -------
        Tuple[float, PressureSensorRead]:
            float - pressure valuei.
            PressureSensorRead - enum which shows whether a status bit was funky when reading the pressure.

        Exceptions
        ----------
        PressureSensorNotInstantiated:
            Raised if a read is attempted but the sensor was not instantiated successfully.

        PressureSensorStaleValue:
            If more than 'STALE_PRESSURE_VAL_TIME_S' has passed since the last read, this exception is raised, indicating
            that there might be something wrong with the sensor. This constant is defined in hardware_constants.py.
        """

        try:
            return self.getPressureImmediately()
        except PressureSensorBusy:
            if perf_counter() - self.prev_poll_time_s > STALE_PRESSURE_VAL_TIME_S:
                raise PressureSensorStaleValue(
                    f"{perf_counter() - self.prev_poll_time_s}s elapsed since last read (last value was: {self.prev_pressure} w/ status {self.prev_status.value})."
                )
            self.logger.info("Returning previous pressure value.")
            return self.prev_pressure, self.prev_status

    def getPressureImmediately(self) -> Tuple[float, PressureSensorRead]:
        """Attempt to read the pressure sensor immediately, raises an exception if sensor busy.

        This differs from `getPressure()` in that `getPressure()` will return the most recent
        value from the within the past `STALE_PRESSURE_VAL_TIME_S` seconds if the sensor is busy.
        This function will raise an exception immediately if the sensor is busy.

        Returns
        -------
        Tuple[float, PressureSensorRead]:
            float - pressure valuei.
            PressureSensorRead - enum which shows whether a status bit was funky when reading the pressure.

        Exceptions
        ----------
        PressureSensorNotInstantiated:
            Raised if a read is attempted but the sensor was not instantiated successfully.

        PressureSensorBusy:
            Raised when a read is attempted but the sensor is busy and unable to return a value right away.
        """

        if self.mpr_enabled:
            try:
                pressure, status = self.direct_read()
                self.prev_pressure, self.prev_status = pressure, status
                self.prev_poll_time_s = perf_counter()
                return (pressure, status)
            except PressureSensorBusy as e:
                self.logger.info(f"Attempted read but pressure sensor is busy: {e}.")
                raise PressureSensorBusy()
        else:
            raise PressureSensorNotInstantiated(self.mpr_err_msg)

    def getPressureMaxReadAttempts(
        self, max_attempts: int = 10
    ) -> Tuple[float, PressureSensorRead]:
        """Attempt to read the sensor `max_attempt` times before raising an exception.

        Parameters
        ----------
        max_attempts: int
            Maximum number of times to read the sensor before raising an exception.

        Exceptions
        ----------
        PressureSensorBusy:
            Raised if a value is unable to be read after max_attempts
        """
        n = max_attempts
        while n >= 0:
            try:
                return self.getPressureImmediately()
            except PressureSensorBusy:
                n -= 1
                sleep(0.05)
        else:
            raise PressureSensorBusy(
                f"Failed to get a pressure sensor read after: {max_attempts} attempts."
            )

    def _direct_read(self, timeout_s: float = 1e6) -> bool:
        """Internal function - direct read of mprls buffer.

        Stores the read in an internal variable.

        Returns
        -------
        bool
            Whether the read was successful or not.
        """

        # Attempt to read the sensor first
        self.mpr._buffer[0] = 0xAA
        self.mpr._buffer[1] = 0
        self.mpr._buffer[2] = 0
        start = perf_counter()
        with self.mpr._i2c as i2c:
            # send command
            i2c.write(self.mpr._buffer, end=3)
            # ready busy flag/status
            while True:
                # check End of Convert pin first, if we can
                if self.mpr._eoc is not None:
                    if self.mpr._eoc.value:
                        break
                # or you can read the status byte
                i2c.readinto(self.mpr._buffer, end=1)
                if not self.mpr._buffer[0] & 0x20:
                    break

                # Breakout if pressure sensor is too slow
                if perf_counter() - start > timeout_s:
                    return False

            # no longer busy!
            i2c.readinto(self.mpr._buffer, end=4)
            return True

    def direct_read(self) -> Tuple[float, PressureSensorRead]:
        """Pressure sensor direct read.

        This pressure sensor has had a notorious track record of throwing Integrity Errors.
        Reading directly from the buffer shows that the actual pressure values are as expected.

        This function just bypasses the exceptions that are normally thrown by Adafruit's MPRLS library and
        returns the pressure value (in addition with an enum detailing if any exceptions were thrown.

        Returns
        -------
        Tuple[float, PressureSensorRead]:
            float - pressure
            PressureSensorRead - status bit (all good, saturation, or integrity error)

        Exceptions
        ----------
        PressureSensorBusy:
            Raised if sensor takes longer than the set time to respond
        """
        # Attempt to read, cap timeout at 0.5s
        timeout_s = 0.1
        read_success = self._direct_read(timeout_s=0.5)

        if not read_success:
            raise PressureSensorBusy(
                f"Pressure sensor took too long (>= {timeout_s}s) to respond."
            )

        # If read successful, check status flags
        if read_success:
            error_flag = PressureSensorRead.ALL_GOOD
            # check other status bits
            if self.mpr._buffer[0] & 0x01:
                error_flag = PressureSensorRead.SATURATION
            if self.mpr._buffer[0] & 0x04:
                error_flag = PressureSensorRead.INTEGRITY

            # Calculate and return pressure
            ##### Code below from Adafruit's MPRLS library! #####
            raw_psi = (
                (self.mpr._buffer[1] << 16)
                | (self.mpr._buffer[2] << 8)
                | self.mpr._buffer[3]
            )
            # use the 10-90 calibration curve
            psi = (raw_psi - 0x19999A) * (self.mpr._psimax - self.mpr._psimin)
            psi /= 0xE66666 - 0x19999A
            psi += self.mpr._psimin

            # convert PSI to hPA
            return (psi * PSI_TO_HPA, error_flag)<|MERGE_RESOLUTION|>--- conflicted
+++ resolved
@@ -12,17 +12,10 @@
 import logging
 import threading
 import configparser
-
 from time import sleep, perf_counter
 from typing import Tuple
 from pathlib import Path
-<<<<<<< HEAD
-import threading
 from concurrent.futures import ThreadPoolExecutor
-import logging
-=======
-from concurrent.futures import ThreadPoolExecutor
->>>>>>> 82d166be
 
 import board
 import pigpio
@@ -73,11 +66,7 @@
         pi: pigpio.pi = None,
     ):
         self.logger = logging.getLogger(__name__)
-<<<<<<< HEAD
-        self._pi = pi if pi != None else pigpio.pi()
-=======
         self._pi = pi if pi is not None else pigpio.pi()
->>>>>>> 82d166be
         self.executor = ThreadPoolExecutor(max_workers=1)
         self.servo_pin = servo_pin
 
