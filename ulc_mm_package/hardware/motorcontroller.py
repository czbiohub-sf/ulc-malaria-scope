""" DRV8825 - Stepper Motor Controller IC

See motor module under hardware/real/ for more info.

"""

import enum

from ulc_mm_package.hardware.hardware_wrapper import hardware


class Direction(enum.Enum):
    CW = True
    CCW = False


class MotorControllerError(Exception):
    """Base class for catching all motor controller related errors."""


class MotorMoveTimeout(MotorControllerError):
    """Exception raised when a motor motion takes longer than the allotted time."""


class HomingError(MotorControllerError):
    """Error raised if an issue occurs during the homing procedure."""


class StopMotorInterrupt(MotorControllerError):
    """Stop the motor."""


class MotorInMotion(MotorControllerError):
    """Motor in motion already (i.e in a thread), new motion cannot be started until this one is complete."""


class InvalidMove(MotorControllerError):
    """Error raised if an invalid move is attempted."""


# TODO Convert wrapper hardware classes to ABCs!


@hardware
class DRV8825Nema:
    """Class to control a Nema bi-polar stepper motor for a DRV8825.

    Default pin values set to the pins laid out on the malaria scope PCB schematic, and GPIO microstepping selection disabled.
    """

    @property
    def homed(self):
        ...

    @homed.setter
    def homed(self, v: bool):
        ...

    @property
    def max_pos(self):
        ...

    @property
    def pos(self):
        ...

    def close(self):
        ...

    def degree_calc(self, steps):
        ...

    def getCurrentPosition(self):
        ...

    def getMinimumTravelDistance_um(self):
        ...

    def isMoveValid(self, dir: Direction, steps: int):
        ...

    def homeToLimitSwitches(self):
        ...

    def motor_stop(self, *args):
        ...

    def _move_rel_steps(self, steps: int, dir=Direction.CCW, stepdelay=0.005):
        ...

    def move_rel(
        self,
        dir=Direction.CCW,
        steps: int = 200,
        stepdelay=0.005,
        timeout_s: int = int(1e6),
        verbose=False,
        initdelay=0.05,
    ):
        ...

    def move_abs(self, pos: int = 200, stepdelay=0.005, verbose=False, initdelay=0.05):
        ...

    def threaded_move_rel(self, *args, **kwargs):
        ...

    def threaded_move_abs(self, *args, **kwargs):
<<<<<<< HEAD
        ...

    @staticmethod
    def is_locked():
        ...


# TODO Move this and other hardware testing code into a single unified script/folder
if __name__ == "__main__":
    print("Instantiating motor...")
    motor = DRV8825Nema(steptype="Full")  # Instantiate with all other defaults
    print("Successfully instantiated.")

    print("Beginning homing...")
    motor.homeToLimitSwitches()
    print("Homing complete.")
=======
        ...
>>>>>>> 1d8e3421
<|MERGE_RESOLUTION|>--- conflicted
+++ resolved
@@ -106,23 +106,8 @@
         ...
 
     def threaded_move_abs(self, *args, **kwargs):
-<<<<<<< HEAD
         ...
 
     @staticmethod
     def is_locked():
-        ...
-
-
-# TODO Move this and other hardware testing code into a single unified script/folder
-if __name__ == "__main__":
-    print("Instantiating motor...")
-    motor = DRV8825Nema(steptype="Full")  # Instantiate with all other defaults
-    print("Successfully instantiated.")
-
-    print("Beginning homing...")
-    motor.homeToLimitSwitches()
-    print("Homing complete.")
-=======
-        ...
->>>>>>> 1d8e3421
+        ...