import os
import usb

from typing import Tuple
from enum import auto, Enum
from collections import namedtuple


# ================ Simulation constants ================ #
MS_SIMULATE_FLAG = int(os.environ.get("MS_SIMULATE", 0))
SIMULATION = MS_SIMULATE_FLAG > 0
print(f"Simulation mode: {SIMULATION}")

VIDEO_REC = "https://drive.google.com/drive/folders/1YL8i5VXeppfIsPQrcgGYKGQF7chupr56"
VIDEO_PATH = None

if SIMULATION:
    _viable_videos = (
        "../QtGUI/sim_media/avt-sample.mp4",
        "../QtGUI/sim_media/sample.avi",
        "../QtGUI/sim_media/sample.mp4",
    )
    VIDEO_PATH = next((vid for vid in _viable_videos if os.path.exists(vid)), None)
    if VIDEO_PATH == None:
        raise RuntimeError(
            "Sample video for simulation mode could not be found. "
            f"Download a video from {VIDEO_REC} and save as {_viable_videos[0]} or {_viable_videos[1]}"
        )


class MissingCameraError(Exception):
    ...


ImageDims = namedtuple("ImageDims", ["width", "height"])


class CameraOptions(Enum):
    AVT = auto()
    BASLER = auto()
    SIMULATED = auto()

    def img_dims(self) -> ImageDims:
        if self == CameraOptions.AVT:
            return ImageDims(height=772, width=1032)
        elif self == CameraOptions.BASLER:
            return ImageDims(height=600, width=800)
        elif self == CameraOptions.SIMULATED:
            # FIXME: if 'avt' in videopath, assume it is an avt vid
            # a bit hacky, but workable for just sim mode
            assert VIDEO_PATH is not None
            if "avt" in VIDEO_PATH:
                return ImageDims(height=772, width=1032)
            return ImageDims(height=600, width=800)
        raise ValueError("this is impossible because this class is an enum")

        raise ValueError(
            f"CameraOptions somehow gained an enum type {self}. "
            "Please report this strange bug!"
        )

    @property
    def IMG_WIDTH(self) -> int:
        return self.img_dims().width

    @property
    def IMG_HEIGHT(self) -> int:
        return self.img_dims().height


# ================ Camera constants ================ #
AVT_VENDOR_ID = 0x1AB2
AVT_PRODUCT_ID = 0x0001

BASLER_VENDOR_ID = 0x2676
BASLER_PRODUCT_ID = 0xBA03

try:
    if SIMULATION:
        CAMERA_SELECTION = CameraOptions.SIMULATED
    else:
        _avt_dev = usb.core.find(idVendor=AVT_VENDOR_ID, idProduct=AVT_PRODUCT_ID)
        _basler_dev = usb.core.find(
            idVendor=BASLER_VENDOR_ID, idProduct=BASLER_PRODUCT_ID
        )

        if _avt_dev is not None:
            CAMERA_SELECTION = CameraOptions.AVT
        elif _basler_dev is not None:
            CAMERA_SELECTION = CameraOptions.BASLER
        else:
            raise MissingCameraError(
                "There is no camera found on the device and we are not simulating: "
            )
except usb.core.NoBackendError:
    CAMERA_SELECTION = CameraOptions.SIMULATED


# ================ Data storage metadata ================ #
EXPERIMENT_METADATA_KEYS = [
    "operator_id",
    "participant_id",
    "flowcell_id",
    "target_flowrate",
    "site",
    "notes",
    "scope",
    "camera",
    "exposure",
    "target_brightness",
]

PER_IMAGE_METADATA_KEYS = [
    "im_counter",
    "timestamp",
    "motor_pos",
    "pressure_hpa",
    "pressure_status_flag",
    "syringe_pos",
    "flowrate",
    "focus_error",
    "temperature",
    "humidity",
]

# ================ Environment variables ================ #
NGROK_AUTH_TOKEN_ENV_VAR = "NGROK_AUTH_TOKEN"
EMAIL_PW_TOKEN = "GMAIL_TOKEN"
VERBOSE = int(os.environ.get("MS_VERBOSE", 0))

# ================ SSD directory constants ================ #
if SIMULATION:
    SSD_DIR = "../QtGUI/sim_media/pi/"
else:
<<<<<<< HEAD
    SSD_DIR = "/media/pi/"

# ================ Experiment timeout ================ #
MAX_FRAMES = 20000  # Rounded up from 10 minutes of data at 30 FPS
if SIMULATION:
    MAX_FRAMES = 2000

# ================ Camera constants ================ #
AVT_VENDOR_ID = 0x1AB2
AVT_PRODUCT_ID = 0x0001

BASLER_VENDOR_ID = 0x2676
BASLER_PRODUCT_ID = 0xBA03

try:
    _avt_dev = usb.core.find(idVendor=AVT_VENDOR_ID, idProduct=AVT_PRODUCT_ID)
    _basler_dev = usb.core.find(idVendor=BASLER_VENDOR_ID, idProduct=BASLER_PRODUCT_ID)

    if SIMULATION:
        CAMERA_SELECTION = CameraOptions.SIMULATED
    else:
        if _avt_dev is not None:
            CAMERA_SELECTION = CameraOptions.AVT
        elif _basler_dev is not None:
            CAMERA_SELECTION = CameraOptions.BASLER
        else:
            raise MissingCameraError(
                "There is no camera found on the device and we are not simulating: "
            )

except usb.core.NoBackendError:
    CAMERA_SELECTION = CameraOptions.SIMULATED
=======
    SSD_DIR = "/media/pi/"
>>>>>>> fe6d0b9b
<|MERGE_RESOLUTION|>--- conflicted
+++ resolved
@@ -132,39 +132,4 @@
 if SIMULATION:
     SSD_DIR = "../QtGUI/sim_media/pi/"
 else:
-<<<<<<< HEAD
-    SSD_DIR = "/media/pi/"
-
-# ================ Experiment timeout ================ #
-MAX_FRAMES = 20000  # Rounded up from 10 minutes of data at 30 FPS
-if SIMULATION:
-    MAX_FRAMES = 2000
-
-# ================ Camera constants ================ #
-AVT_VENDOR_ID = 0x1AB2
-AVT_PRODUCT_ID = 0x0001
-
-BASLER_VENDOR_ID = 0x2676
-BASLER_PRODUCT_ID = 0xBA03
-
-try:
-    _avt_dev = usb.core.find(idVendor=AVT_VENDOR_ID, idProduct=AVT_PRODUCT_ID)
-    _basler_dev = usb.core.find(idVendor=BASLER_VENDOR_ID, idProduct=BASLER_PRODUCT_ID)
-
-    if SIMULATION:
-        CAMERA_SELECTION = CameraOptions.SIMULATED
-    else:
-        if _avt_dev is not None:
-            CAMERA_SELECTION = CameraOptions.AVT
-        elif _basler_dev is not None:
-            CAMERA_SELECTION = CameraOptions.BASLER
-        else:
-            raise MissingCameraError(
-                "There is no camera found on the device and we are not simulating: "
-            )
-
-except usb.core.NoBackendError:
-    CAMERA_SELECTION = CameraOptions.SIMULATED
-=======
-    SSD_DIR = "/media/pi/"
->>>>>>> fe6d0b9b
+    SSD_DIR = "/media/pi/"