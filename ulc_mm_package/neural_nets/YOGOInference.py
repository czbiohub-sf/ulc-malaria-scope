--- conflicted
+++ resolved
@@ -1,11 +1,8 @@
 #! /usr/bin/env python3
 
-<<<<<<< HEAD
 from typing import Any, List, Union
 from typing_extensions import TypeAlias
 
-=======
->>>>>>> fbb4d2c8
 import numpy as np
 import numpy.typing as npt
 
