#! /usr/bin/env python3

import time
import threading
import numpy as np
import operator as op
import numpy.typing as npt

from copy import copy
from concurrent.futures import ThreadPoolExecutor

from functools import partial
from collections import namedtuple
from typing import (
    Any,
    List,
    Sequence,
    Optional,
    Union,
    TypeVar,
)

from ulc_mm_package.utilities.lock_utils import lock_timeout
from ulc_mm_package.scope_constants import CameraOptions, CAMERA_SELECTION

from openvino.preprocess import PrePostProcessor
from openvino.runtime import (
    Core,
    Layout,
    Type,
    InferRequest,
    AsyncInferQueue,
)


T = TypeVar("T", covariant=True)


class TPUError(Exception):
    pass


AsyncInferenceResult = namedtuple("AsyncInferenceResult", ["id", "result"])


class NCSModel:
    """
    Neural Compute Stick 2 Model

    Allows you to run a model (defined by an intel intermediate representation of your
    model, e.g. model.xml & model.bin) on the neural compute stick

    Best docs
    https://docs.openvino.ai/latest/api/ie_python_api/api.html
    https://docs.openvino.ai/latest/openvino_docs_OV_UG_Python_API_exclusives.html
    """

    core = None

    def __init_subclass__(cls, *args, **kwargs):
        if NCSModel.core is None:
            NCSModel.core = Core()
        cls.core = NCSModel.core

    def __init__(
        self,
        model_path: str,
        camera_selection: CameraOptions = CAMERA_SELECTION,
    ):
        """
        params:
            model_path: path to the 'xml' file
            camera_selection: the camera that is used for inference. Just used for img dims
        """
        self.connected = False
        self.device_name = "MYRIAD"
        self.model = self._compile_model(model_path, camera_selection)

        self.asyn_result_lock = threading.Lock()

        # used for syn
        self._temp_infer_queue = AsyncInferQueue(self.model)

        # used for asyn
        self.asyn_infer_queue = AsyncInferQueue(self.model)
        self.asyn_infer_queue.set_callback(self._default_callback)
        self._asyn_results: List[AsyncInferenceResult] = []

        self._executor = ThreadPoolExecutor(max_workers=1)

    def _compile_model(
        self,
        model_path: str,
        camera_selection: CameraOptions,
    ):
        if self.connected:
            raise RuntimeError(f"model {self} already compiled")

        # when the first subclass is initialized, core will be given a value
        assert (
            self.core is not None
        ), "initialize a subclass of NCSModel, not NCSModel itself"

        model = self.core.read_model(model_path)

        ppp = PrePostProcessor(model)
<<<<<<< HEAD
        # black likes to format this into a very unreadable format :(
        # fmt: off
        ppp.input() \
            .tensor() \
            .set_element_type(Type.u8) \
            .set_layout(Layout("NHWC")) \
            # .set_spatial_static_shape(
        #     camera_selection.IMG_HEIGHT, camera_selection.IMG_WIDTH
        # )
        # fmt: on
        # ppp.input().preprocess().resize(ResizeAlgorithm.RESIZE_LINEAR)
=======
        ppp.input().tensor().set_element_type(Type.u8).set_layout(Layout("NHWC"))
>>>>>>> 3aaf4eb3
        ppp.input().model().set_layout(Layout("NCHW"))
        ppp.output().tensor().set_element_type(Type.f32)
        model = ppp.build()

        err_msg = ""
        connection_attempts = 0
        while connection_attempts < 4:
            # sleep 0, then 1, then 3, then 7
            time.sleep(2**connection_attempts - 1)
            try:
                compiled_model = self.core.compile_model(
                    model,
                    self.device_name,
                )
                self.connected = True
                return compiled_model
            except Exception as e:
                connection_attempts += 1
                if connection_attempts < 4:
                    print(
                        f"Failed to connect NCS: {e}.\nRemaining connection "
                        f"attempts: {4 - connection_attempts}. Retrying..."
                    )
                err_msg = str(e)
        raise TPUError(f"Failed to connect to NCS: {err_msg}")

    def syn(
        self, input_imgs: Union[npt.NDArray, List[npt.NDArray]], sort: bool = False
    ) -> List[npt.NDArray]:
        """'Synchronously' infers images on the NCS

        Under the hood, it is asynchronous, because asynchronous performance matches synchronous
        or bests synchronous performance, even for n = 1.

        This is a "synchronous" function
        in the sense that it blocks. I.e. it blocks until it returns a result, as opposed to
        asynchronous inference which would immediately return.

        params:
            input_imgs: the image/images to be inferred.
            sort: sort the outputs
        """
        res: List[AsyncInferenceResult] = []

        self._temp_infer_queue.set_callback(partial(self._cb, res))

        for i, image in enumerate(self._as_sequence(input_imgs)):
            tensor = self._format_image_to_tensor(image)
            self._temp_infer_queue.start_async({0: tensor}, userdata=i)

        self._temp_infer_queue.wait_all()

        if sort:
            return [r.result for r in sorted(res, key=op.attrgetter("id"))]
        return [r.result for r in res]

    def asyn(
        self,
        input_img: npt.NDArray,
        id: Optional[int] = None,
    ) -> None:
        """Asynchronously submits inference jobs to the NCS

        params:
            input_imgs: the image/images to be inferred.
            ids: the ids that are passed through the asynchronous inference,
                 used for associating the predicted tensor with the input image.

        To get results, call 'get_asyn_results'
        """
        input_tensor = self._format_image_to_tensor(input_img)

        self._executor.submit(
            self.asyn_infer_queue.start_async,
            inputs={0: input_tensor},
            userdata=id,
        )

    def get_asyn_results(
        self, timeout: Optional[float] = 0.01
    ) -> Optional[List[AsyncInferenceResult]]:
        """
        Maybe return some asyn_results. Will return None if it can not get the lock
        on results within `timeout`. To disable timeout (i.e. just block indefinitely),
        set timeout to None
        """
        # openvino sets timeout to indefinite on timeout < 0, not timeout == None
        if timeout is None:
            timeout = -1

        res = None

        with lock_timeout(self.asyn_result_lock, timeout=timeout):
            res = copy(self._asyn_results)
            self._asyn_results = []

        return res

    def wait_all(self) -> None:
        """wait for all pending InferRequests to resolve"""
        self.asyn_infer_queue.wait_all()

    def _default_callback(self, infer_request: InferRequest, userdata: Any) -> None:
        r = AsyncInferenceResult(
            id=userdata, result=infer_request.output_tensors[0].data.copy()
        )
        with lock_timeout(self.asyn_result_lock):
            self._asyn_results.append(r)

    def _cb(
        self, result_list: List, infer_request: InferRequest, userdata: Any
    ) -> None:
        result_list.append(
            AsyncInferenceResult(
                id=userdata, result=infer_request.output_tensors[0].data.copy()
            )
        )

    def _as_sequence(self, maybe_list: Union[T, List[T]]) -> Sequence[T]:
        if isinstance(maybe_list, Sequence):
            return maybe_list
        return [maybe_list]

    def _format_image_to_tensor(self, img: npt.NDArray) -> npt.NDArray:
        return np.expand_dims(img, (0, 3))

    def shutdown(self):
        self._executor.shutdown(wait=True)<|MERGE_RESOLUTION|>--- conflicted
+++ resolved
@@ -104,21 +104,7 @@
         model = self.core.read_model(model_path)
 
         ppp = PrePostProcessor(model)
-<<<<<<< HEAD
-        # black likes to format this into a very unreadable format :(
-        # fmt: off
-        ppp.input() \
-            .tensor() \
-            .set_element_type(Type.u8) \
-            .set_layout(Layout("NHWC")) \
-            # .set_spatial_static_shape(
-        #     camera_selection.IMG_HEIGHT, camera_selection.IMG_WIDTH
-        # )
-        # fmt: on
-        # ppp.input().preprocess().resize(ResizeAlgorithm.RESIZE_LINEAR)
-=======
         ppp.input().tensor().set_element_type(Type.u8).set_layout(Layout("NHWC"))
->>>>>>> 3aaf4eb3
         ppp.input().model().set_layout(Layout("NCHW"))
         ppp.output().tensor().set_element_type(Type.f32)
         model = ppp.build()
