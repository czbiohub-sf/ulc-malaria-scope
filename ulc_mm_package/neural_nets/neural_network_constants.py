--- conflicted
+++ resolved
@@ -11,14 +11,11 @@
 AF_PERIOD_NUM = int(AF_PERIOD_S * ACQUISITION_FPS)
 AF_BATCH_SIZE = 10
 
-<<<<<<< HEAD
 AUTOFOCUS_MODEL_DIR = str(curr_dir / "autofocus_model_files" / "valiant-disco-119.xml")
-=======
 AF_THRESHOLD = 1
 AF_QSIZE = 10  # For AF_PERIOD_S = 0.5, we have a max delay of 5 sec
 
 AUTOFOCUS_MODEL_DIR = str(curr_dir / "autofocus_model_files/valiant-disco-119.xml")
->>>>>>> db0746e0
 
 # ================ YOGO constants ================ #
 YOGO_PRED_THRESHOLD = 0.3
