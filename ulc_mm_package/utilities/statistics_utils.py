--- conflicted
+++ resolved
@@ -11,7 +11,6 @@
 
 class StatsUtils():
     def init(self):
-<<<<<<< HEAD
         # TODO request normalized matrices from Axel (esp. std matrix!)
 
         # Load confusion matrix
@@ -40,58 +39,16 @@
 
         return inv_cmatrix_std
 
-=======
-        # Load confusion matrix csv
-        raw_cmatrix = np.reshape(pd.read_csv('confusion_matrix.csv')['nPredictions'].to_numpy(), (7, 7))
-        norm_cmatrix = raw_cmatrix / raw_cmatrix.sum(axis=1).reshape(-1, 1)
-        self.inv_cmatrix = np.linalg.inv(norm_cmatrix)
-
-        # TODO Load confusion matrix variances and use these for uncertainty calc
->>>>>>> 04a655d0
 
     def cmatrix_correction(self, pred_cell_counts: List[int]) -> List[float]:
         """
         Return list of corrected cell counts that are whole number integers (ie. no negative vals)
         """
-<<<<<<< HEAD
-        num_confidences = len(confidences)
-
-        if num_confidences == 0:
-            return np.nan
-
-        poisson_rel_err = calc_poisson_rel_err(num_confidences)
-        total_perc_err = poisson_rel_err * 100
-
-        return f"{total_perc_err:.3g}%%"
-
-
-    def calc_poisson_rel_err(self, count: int) -> float:
-        """
-        Return relative error based on Poisson statistics
-        """
-        return 1 / sqrt(count)
-
-
-    def get_class_stats_str(
-        self,
-        name: str,
-        count: npt.NDArray,
-        all_confidences_by_class: npt.NDArray,
-        peak_confidences_by_class: npt.NDArray,
-    ) -> str:
-        """
-        Return results string with statistics for individual class
-        """
-
-        conf_mean = (
-            np.nan
-            if len(peak_confidences_by_class) == 0
-            else np.mean(peak_confidences_by_class)
-=======
         corrected_floats = np.matmul(pred_cell_counts, self.inv_cmatrix).tolist()
         corrected_ints = [round(val) for val in corrected_floats]
         corrected_whole = [0 for val in corrected_ints if val < 0]
         return corrected_whole
+
 
 @staticmethod
 def calc_total_perc_err(self, count: int) -> str:
@@ -178,7 +135,6 @@
         get_class_stats_str(
             class_name,
             counts[class_idx]
->>>>>>> 04a655d0
         )
         for class_name, class_idx in YOGO_CLASS_IDX_MAP.items()
     ]
