import io
import csv
import shutil
import logging
from os import remove
from pathlib import Path
from time import perf_counter
from datetime import datetime
from concurrent.futures import Future
from typing import Dict, List, Optional

import numpy as np
import numpy.typing as npt
import cv2

from ulc_mm_package.hardware.hardware_constants import DATETIME_FORMAT
from ulc_mm_package.image_processing.zarrwriter import ZarrWriter
from ulc_mm_package.image_processing.processing_constants import (
    MIN_GB_REQUIRED,
    NUM_SUBSEQUENCES,
    SUBSEQUENCE_LENGTH,
)
from ulc_mm_package.neural_nets.utils import (
    get_class_counts,
    save_parasite_thumbnails_to_disk,
)
from ulc_mm_package.neural_nets.neural_network_constants import (
    YOGO_CLASS_LIST,
    PARASITE_CLASS_IDS,
)

from ulc_mm_package.scope_constants import (
    MAX_FRAMES,
    RBCS_PER_UL,
    SUMMARY_REPORT_CSS_FILE,
    DESKTOP_SUMMARY_DIR,
    CSS_FILE_NAME,
)
from ulc_mm_package.summary_report.make_summary_report import (
    make_html_report,
    make_per_image_metadata_plots,
    make_cell_count_plot,
    make_yogo_conf_plots,
    make_yogo_objectness_plots,
    save_html_report,
    create_pdf_from_html,
)


class DataStorageError(Exception):
    pass


class DataStorage:
    def __init__(self, default_fps: Optional[float] = None):
        self.logger = logging.getLogger(__name__)
        self.zw = ZarrWriter()
        self.md_writer: Optional[csv.DictWriter] = None
        self.metadata_file: Optional[io.TextIOWrapper] = None
        self.main_dir: Optional[Path] = None
        self.md_keys = None
        if default_fps is not None:
            self.fps = default_fps
            self.dt = 1 / self.fps
        else:
            self.dt = 0.0
        self.prev_write_time = 0.0

        # Calculate max number of digits, to zeropad subsample img filenames
        self.digits = int(np.log10(MAX_FRAMES - 1)) + 1

    def createTopLevelFolder(self, external_dir: str, datetime_str: str):
        # Create top-level directory for this program run.
        self.external_dir = external_dir
        self.main_dir = Path(external_dir + datetime_str)

        try:
            self.main_dir.mkdir()
        except FileNotFoundError as e:
            raise DataStorageError(f"Unable to make top-level directory: {e}")
        except PermissionError as e:
            raise DataStorageError(
                f"Unable to make top-level directory, permission issue: {e}"
            )

    def createNewExperiment(
        self,
        ext_dir: str,
        custom_experiment_name: str,
        datetime_str: str,
        experiment_initialization_metadata: Dict,
        per_image_metadata_keys: list,
    ):
        """Create the storage files for a new experiment (Zarr storage, metadata .csv files)

        Parameters
        ----------
        custom_experiment_name: str
            Appended to the end of the filename. Can also pass in an empty string ("") if no experiment name is needed.

        experiment_initialization_metadata: Dict [str : val]
            A dictionary of the experiment initialization parameters.

        per_image_metadata_keys: list [str]
            A list of the metadata keys to be stored on a per-image basis. The keys are used to create a .csv file.
        """

        if self.main_dir is None:
            self.createTopLevelFolder(ext_dir, datetime_str)

        # mypy
        assert self.main_dir is not None

        # Create per-image metadata file
        self.time_str = datetime.now().strftime(DATETIME_FORMAT)
        self.experiment_folder = self.time_str + f"_{custom_experiment_name}"

        # Keep experiment metadata
        self.experiment_level_metadata = experiment_initialization_metadata

        try:
            (self.main_dir / self.experiment_folder).mkdir()
        except Exception as e:
            raise DataStorageError from e

        filename = (
            self.main_dir
            / self.experiment_folder
            / f"{self.time_str}perimage_{custom_experiment_name}_metadata.csv"
        )
        self.per_img_metadata_filename = filename
        self.metadata_file = open(str(self.per_img_metadata_filename), "w")
        self.md_writer = csv.DictWriter(
            self.metadata_file, fieldnames=per_image_metadata_keys
        )
        self.md_writer.writeheader()

        # Create experiment initialization metadata file
        exp_run_md_file = (
            self.main_dir
            / self.experiment_folder
            / f"{self.time_str}exp_{custom_experiment_name}_metadata.csv"
        )
        with open(f"{exp_run_md_file}", "w") as f:
            writer = csv.DictWriter(
                f, fieldnames=list(experiment_initialization_metadata.keys())
            )
            writer.writeheader()
            writer.writerow(experiment_initialization_metadata)

        # Create Zarr Storage
        filename = (
            self.main_dir
            / self.experiment_folder
            / f"{self.time_str}_{custom_experiment_name}"
        )
        self.zw.createNewFile(str(filename))

    def writeData(self, image: np.ndarray, metadata: Dict, count: int):
        """Write a new image and its corresponding metadata.

        Parameters
        -----------
        image: np.ndarray
            Image to be saved to the Zarr store

        metadata: Dict
            Dictionary of the per-image metadata to save. Must match the keys that were used to
            initialize the metadata file in `createNewExperiment(...)`
        """
        if self.is_writable():
            assert self.md_writer is not None, "DataStorage has not been initialized"
            self.prev_write_time = perf_counter()
            self.zw.threadedWriteSingleArray(image, count)
            self.md_writer.writerow(metadata)

    def is_writable(self) -> bool:
        """Checks whether data can be written.

        Returns
        -------
        bool
        """

        return self.zw.writable and perf_counter() - self.prev_write_time > self.dt

    def writeSingleImage(self, image: np.ndarray, custom_image_name: str):
        """Save a single image w/ a custom suffix

        Parameters
        ----------
        image: np.ndarray
            Image to save as a `.png` file

        custom_image_name: str
            Name to use to save the image (appended at the end of the timestamp)
        """
        assert self.main_dir is not None, "DataStorage has not been initialized"
        filename = (
            self.main_dir
            / f"{datetime.now().strftime(DATETIME_FORMAT)}_{custom_image_name}.png"
        )
        cv2.imwrite(str(filename), image)

    def close(self, pred_tensors: Optional[npt.NDArray] = None) -> Optional[Future]:
        """Close the per-image metadata .csv file and Zarr image store

        Parameters
        ----------
        pred_tensors: Optional[npt.NDArray]
            Parsed predictions tensors from PredictionsHandler()

        Returns
        -------
        A concurrent.futures.Future object
            Can be polled to determine when the file has been successfully closed
            (future.done())
        """

        self.logger.info(f"{'='*10}Closing data storage.{'='*10}")

        self.logger.info("> Saving subsample images...")
        self.save_uniform_sample()

        self.logger.info("> Closing metadata file...")
        if self.metadata_file is not None:
            self.metadata_file.close()
            self.metadata_file = None

        if pred_tensors is not None and pred_tensors.size > 0:
            self.logger.info("> Saving prediction tensors...")
            self.save_parsed_prediction_tensors(pred_tensors)

            self.logger.info("> Saving parasite thumbnails...")
            class_to_thumbnails_path: Dict[
                str, Path
            ] = save_parasite_thumbnails_to_disk(
                self.zw.array, pred_tensors, self.get_experiment_path()
            )

            ### Create summary report

            summary_report_dir = self.get_experiment_path() / "summary_report"
            Path.mkdir(summary_report_dir, exist_ok=True)

            ### NOTE: xhtml2pdf fails if you provide relative image file paths, e.g ("../thumbnails/ring/1.png")
            ### so provide absolute filepaths only. Note this means that the html file will be broken if viewed from anywhere other than the Pi.

            class_to_all_thumbnails_abs_path: Dict[str, List[str]] = {
                x: [
                    str(y.resolve())
                    for y in list(class_to_thumbnails_path[x].rglob("*.png"))
                ]
                for x in class_to_thumbnails_path.keys()
            }

            html_abs_path_temp_loc = (
                summary_report_dir / f"{self.time_str}_temp_summary.html"
            )
            pdf_save_loc = summary_report_dir / f"{self.time_str}_summary.pdf"

            # Create per-image metadata plot
            per_image_metadata_plot_save_loc = str(
                summary_report_dir / f"{self.time_str}_per_image_metadata_plot.jpg"
            )

            per_img_metadata_file = open(self.per_img_metadata_filename, "r")
            make_per_image_metadata_plots(
                per_img_metadata_file, per_image_metadata_plot_save_loc
            )

            # Prediction counts over time/confidence/objectness plots
            counts_plot_loc = str(summary_report_dir / "counts.jpg")
            conf_plot_loc = str(summary_report_dir / "confs.jpg")
            objectness_plot_loc = str(summary_report_dir / "objectness.jpg")
            try:
                make_cell_count_plot(pred_tensors, counts_plot_loc)
            except Exception as e:
                self.logger.error(f"Failed to make cell count plot - {e}")
            try:
                make_yogo_conf_plots(pred_tensors, conf_plot_loc)
            except Exception as e:
                self.logger.error(f"Failed to make yogo confidence plots - {e}")
            try:
                make_yogo_objectness_plots(pred_tensors, objectness_plot_loc)
            except Exception as e:
                self.logger.error(f"Failed to make yogo objectness plots - {e}")

            # Get cell counts and % parasitemia
            cell_counts = get_class_counts(pred_tensors)
            class_name_to_cell_count = {
                x.capitalize(): y for (x, y) in zip(YOGO_CLASS_LIST, cell_counts)
            }
            num_parasites = sum([cell_counts[i] for i in PARASITE_CLASS_IDS])
<<<<<<< HEAD
            total_rbcs = cell_counts[0] + num_parasites
            perc_parasitemia = f"{(100 * num_parasites / total_rbcs):.5f}"

            # 'parasites per ul' is # of rings / total rbcs * scaling factor (RBCS_PER_UL)
            parasites_per_ul = f"{RBCS_PER_UL*(cell_counts[1] / total_rbcs):.5f}"
=======
            perc_parasitemia = (
                "0.00000"
                if (cell_counts[0] + num_parasites) == 0
                else f"{100 * num_parasites / (cell_counts[0] + num_parasites):.5f}"
            )
>>>>>>> a569cf16

            # HTML w/ absolute path
            abs_css_file_path = str((summary_report_dir / CSS_FILE_NAME).resolve())
            html_report_with_abs_path = make_html_report(
                self.time_str,
                self.experiment_level_metadata,
                per_image_metadata_plot_save_loc,
                class_name_to_cell_count,
                perc_parasitemia,
                parasites_per_ul,
                class_to_all_thumbnails_abs_path,
                counts_plot_loc,
                conf_plot_loc,
                objectness_plot_loc,
                css_path=abs_css_file_path,
            )

            # Copy the CSS file to the summary directory
            shutil.copy(SUMMARY_REPORT_CSS_FILE, summary_report_dir)

            # Save the temporary HTML file w/ absolute path so we can properly generate the PDF
            save_html_report(html_report_with_abs_path, html_abs_path_temp_loc)
            create_pdf_from_html(html_abs_path_temp_loc, pdf_save_loc)

            # Make a copy of the summary PDF to the Desktop
            shutil.copy(pdf_save_loc, DESKTOP_SUMMARY_DIR)

            # Remove intermediate files
            remove(html_abs_path_temp_loc)
            remove(summary_report_dir / CSS_FILE_NAME)
            remove(per_image_metadata_plot_save_loc)
            remove(conf_plot_loc)
            remove(objectness_plot_loc)

        self.logger.info("> Closing zarr image store...")
        if self.zw.writable:
            self.zw.writable = False
            future = self.zw.threadedCloseFile()

            return future

        return None

    @classmethod
    def _get_remaining_storage_size_GB(cls, ssd_dir: str) -> float:
        """Get the remaining storage size in GB of the SSD.

        Parameters
        ----------
        path to the SSD

        Returns
        -------
        float:
            Remaining storage (GB)
        """

        return shutil.disk_usage(ssd_dir).free / 2**30  # 2^30 bytes in a gigabyte

    @classmethod
    def is_there_sufficient_storage(cls, ssd_dir: str) -> bool:
        """Check if there is sufficient storage to run an experiment.

        Parameters
        ----------
        path to the SSD

        Returns
        -------
        bool
        """

        storage_remaining_gb = cls._get_remaining_storage_size_GB(ssd_dir)
        return storage_remaining_gb > MIN_GB_REQUIRED

    def save_parsed_prediction_tensors(self, pred_tensors: npt.NDArray) -> None:
        """Save the predictions tensor (np.ndarray) containing
        the parsed prediction tensors for each image.

        The shape of this tensor is (8+NUM_CLASSES) x TOTAL_NUM_PREDICTIONS, for example if there
        are 4 classes that YOGO predicts, this array would be (12 x N).

        For details on what the indices correspond to, see `parse_prediction_tensor` in `neural_nets/utils.py`

        Parameters
        ----------
        pred_tensors: List[npt.NDArray]
            The list of parsed prediction tensors from PredictionsHandler()
        """

        assert self.main_dir is not None, "DataStorage has not been initialized"
        try:
            filename = (
                self.main_dir
                / self.experiment_folder
                / f"{self.time_str}_parsed_prediction_tensors"
            )
            np.save(filename, pred_tensors.astype(np.float32))
        except Exception as e:
            self.logger.error(f"Error saving prediction tensors. {e}")

    def save_uniform_sample(self) -> None:
        """Extract and save a uniform random sample of images from the currently active Zarr store.

        Saves images in subsequences - i.e {N}-continuous sequences of images at {M} random locations.
        A new subfolder is created in the same folder as the experiment and images are saved as .pngs.
        """

        num_files = self.zw.array.nchunks_initialized
        try:
            indices = self._unif_subsequence_distribution(
                max_val=num_files,
                subsequence_length=SUBSEQUENCE_LENGTH,
                num_subsequences=NUM_SUBSEQUENCES,
            )
        except ValueError:
            self.logger.info("Too few images, so no subsample was generated.")
            return

        try:
            sub_seq_path = self._create_subseq_folder()
        except:
            self.logger.info(
                "Unable to create the subsample folder. Aborting subsampling."
            )
            return

        for idx in indices:
            img = self.zw.array[..., idx]
            filepath = Path(sub_seq_path) / f"{idx:0{self.digits}d}.png"
            cv2.imwrite(str(filepath), img)

    def _create_subseq_folder(self) -> str:
        """Creates a folder to store the random subsample of data.

        Returns
        -------
        str:
            Path as a string
        """
        if self.zw.store is not None:
            assert self.main_dir is not None, "DataStorage has not been initialized"
            try:
                dir_path = self.main_dir / self.experiment_folder / "sub_sample_imgs"
                dir_path.mkdir()
                return str(dir_path)
            except Exception as e:
                self.logger.error(f"Could not create the subsample directory: {e}")
                raise e
        else:
            raise

    def get_experiment_path(self) -> Path:
        """
        Return path to experiment folder
        """
        assert self.main_dir is not None, "DataStorage has not been initialized"
        assert self.experiment_folder is not None, "Experiment has not been initialized"
        try:
            experiment_path = self.main_dir / self.experiment_folder
            return experiment_path
        except Exception as e:
            self.logger.error(f"Could not get experiment path: {e}")
            raise e

    def get_summary_filename(self) -> Path:
        """
        Return filename for saving statistics summary
        """
        try:
            filename = self.get_experiment_path() / f"{self.time_str}_summary.pdf"
            return filename
        except Exception as e:
            self.logger.error(f"Could not get statistics filename: {e}")
            raise e

    @staticmethod
    def _unif_subsequence_distribution(
        max_val: int, subsequence_length: int, num_subsequences: int
    ) -> List[int]:
        """Generate a set number of uniformly distributed subsequences.

        Parameters
        ----------
        max_val: int
            Maximum value of the sequence
        subsequence_length: int
            Number of samples in each subsequence
        num_subsequences: int
            Number of subsequences

        Returns
        -------
        List[int]:
            List of {num_sample} values between 0-max_val, each with at least min_dist between subsequences.
        """

        interval = np.floor((max_val - subsequence_length) / (num_subsequences - 1))
        if interval < subsequence_length:
            raise ValueError(
                f"Too few images to extract {num_subsequences} subsequences of size {subsequence_length}"
            )

        all_indices: List[int] = []
        for multiple in range(0, num_subsequences):
            idx = int(multiple * interval)
            all_indices.extend(list(range(idx, idx + subsequence_length)))

        return all_indices<|MERGE_RESOLUTION|>--- conflicted
+++ resolved
@@ -292,19 +292,14 @@
                 x.capitalize(): y for (x, y) in zip(YOGO_CLASS_LIST, cell_counts)
             }
             num_parasites = sum([cell_counts[i] for i in PARASITE_CLASS_IDS])
-<<<<<<< HEAD
             total_rbcs = cell_counts[0] + num_parasites
-            perc_parasitemia = f"{(100 * num_parasites / total_rbcs):.5f}"
-
-            # 'parasites per ul' is # of rings / total rbcs * scaling factor (RBCS_PER_UL)
-            parasites_per_ul = f"{RBCS_PER_UL*(cell_counts[1] / total_rbcs):.5f}"
-=======
             perc_parasitemia = (
                 "0.00000"
                 if (cell_counts[0] + num_parasites) == 0
-                else f"{100 * num_parasites / (cell_counts[0] + num_parasites):.5f}"
-            )
->>>>>>> a569cf16
+                else f"{(100 * num_parasites / total_rbcs):.5f}"
+            )
+            # 'parasites per ul' is # of rings / total rbcs * scaling factor (RBCS_PER_UL)
+            parasites_per_ul = f"{RBCS_PER_UL*(cell_counts[1] / total_rbcs):.5f}"
 
             # HTML w/ absolute path
             abs_css_file_path = str((summary_report_dir / CSS_FILE_NAME).resolve())
