--- conflicted
+++ resolved
@@ -154,11 +154,8 @@
             (future.done())
         """
 
-<<<<<<< HEAD
-=======
         self.logger.info("Closing data storage.")
 
->>>>>>> 63e2cfdd
         self.save_uniform_random_sample()
         if self.zw.writable:
             self.zw.writable = False
