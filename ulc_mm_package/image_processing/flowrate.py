import multiprocessing as mp
from typing import cast, List, Tuple

import cv2
import numpy as np

from ulc_mm_package.hardware import multiprocess_scope_routine as msr
from ulc_mm_package.image_processing.processing_constants import CORRELATION_THRESH


class FlowRateEstimatorError(Exception):
    """Base class for catching all pressure control related errors."""

    pass


class FlowRateEstimator:
    def __init__(
        self,
        img_height: int = 600,
        img_width: int = 800,
        scale_factor: int = 10,
    ):
        """A class for estimating the flow rate of cells using a 2D cross-correlation.
        The class holds two images at a time in `frame_a` and `frame_b`. To use this class,
        a user needs only to provide a single image at a time. Every two images,
        the class calculates the displacement between those two.

        Once the specified number of pairs

        Eaxmple usage (pseudocode)
        ---------------------------

            fre = FlowRateEstimator()

            while im in camera.yieldImages():
                dx, dy, xcorr_coeff = fre.add_image_and_calculate_pair()

                if fre.is_primed():
                    # Do something with dx, dy, xcorr_coeff
                    (since you need to send at least two images in before fre will return meaningful values)



        Parameters
        ----------
        img_width : int=800 (default)
            x dimension of the images to be stored
        img_height : int=600 (default)
            y dimension of the images to be stored
        num_image_pairs: int=60 (default)
            The number of image pairs for which to calculate flow rate values - this number
            sets the size of the displacement arrays determines when `isFull` returns True.
        """

        self.timestamps: List[float] = [0.0, 0.0]
        self.img_height, self.img_width = img_height, img_width
        self._is_first_calc = True

        # for multi-proc
        self.multiproc_interface = msr.MultiProcFunc.from_arg_definitions(
            get_flowrate_with_cross_correlation,
            work_fn_inputs=[
                msr.get_ctype_image_defn((img_height, img_width)),
                msr.get_ctype_image_defn((img_height, img_width)),
            ],
            work_fn_outputs=[
                msr.get_ctype_float_defn(),
                msr.get_ctype_float_defn(),
                msr.get_ctype_float_defn(),
            ],
        )

        self.frame_a, self.frame_b = self.multiproc_interface._input_ctypes

        self._primed = False
        self.scale_factor = scale_factor

    def reset(self) -> None:
        """Reset initialization booleans."""

        self._primed = False
        self._is_first_calc = True

    def is_primed(self) -> bool:
        """Check whether the estimator is ready to return a value."""
        return self._primed and (not self._is_first_calc)

    def _add_image(self, img_arr: np.ndarray, timestamp: float) -> None:
        """Internal function - add image to the storage with the given timestamp.

        Parameters
        ----------
        img_arr : np.ndarray
            Image to store
        timestamp : int
            Timestamp of when the image was taken (units left to the user)
        """

        if not self._primed:
            self.frame_a.set(img_arr)
            self.timestamps[0] = timestamp
            self._primed = True
        else:
            # Account for very first calculation, when the second frame hasn't been set yet
            if not self._is_first_calc:
                self.frame_a.set(self.frame_b.get())
                self.timestamps[0] = self.timestamps[1]
            else:
                self._is_first_calc = False
            self.frame_b.set(img_arr)
            self.timestamps[1] = timestamp

<<<<<<< HEAD
    @staticmethod
    def _convert_to_px_per_unit_time(displacement: float, tdiff: float) -> float:
        return displacement / tdiff

    @staticmethod
    def _convert_to_screen_dim_per_unit_time(
        displacement: float, tdiff: float, scale_factor: float, img_dim: int
    ) -> float:
        return (displacement / tdiff) / (img_dim / scale_factor)
=======
        self.timestamps[self._frame_counter] = timestamp
        self._frame_counter = (self._frame_counter + 1) % 2

    def _calculatePairDisplacement(self):
        if self._frame_counter == 0 and not self.isFull():
            dx, dy, confidence = self.multiproc_interface._func_call()
>>>>>>> 8a8d42a6

    def _calculate_pair_displacement(self) -> Tuple[float, float, float]:
        """Return dx, dy displacement in px and the cross correlation coefficient ('confidence')"""

        dx, dy, confidence = self.multiproc_interface._func_call()
        return dx, dy, confidence

    def add_image_and_calculate_pair(self, img: np.ndarray, timestamp: float):
        """A convenience function to add an image and perform a displacement calculation.

        Note: The very first measurement returned (after sending only a single image) should be ignored,
        since the displacement calculation will only return a meaningful displacement value once it has a pair of images
        on which to run the cross correlation.

        Parameters
        ----------
        img_arr : np.ndarray
            Image to store
        timestamp : int
            Timestamp of when the image was taken (units left to the user)
        """
        self._add_image(img, timestamp)
        dx, dy, confidence = self._calculate_pair_displacement()

        tdiff = self.timestamps[1] - self.timestamps[0]
        dx = self._convert_to_screen_dim_per_unit_time(
            dx, tdiff, self.scale_factor, self.img_width
        )
        dy = self._convert_to_screen_dim_per_unit_time(
            dy, tdiff, self.scale_factor, self.img_height
        )

        return dx, dy, confidence


def downsample_image(img: np.ndarray, scale_factor: int) -> np.ndarray:
    """Downsamples an image by `scale_factor`"""
    h, w = img.shape
    return cv2.resize(img, (w // scale_factor, h // scale_factor))


def get_template_region(
    img: np.ndarray,
    x1_perc: float = 0.05,
    y1_perc: float = 0.05,
    x2_perc: float = 0.85,
    y2_perc: float = 0.45,
):
    """Returns a subregion of the image provided.
    The start and end positions are to be given as percentages of the image's shape.

    Parameters
    ----------
        img : np.ndarray
            An image (i.e a numpy array)
        x1_perc : float
            What percentage of the image the start of the subregion should begin at.
            For example, x1_perc=0.05 of an input image with shape (600, 800) would mean the
            subregion would begin at 0.05*600=30.
        y1_perc: float
            See x1_perc
        x2_perc: float
            See x1_perc
        y2_perc: float
            See x1_perc

    Returns
    -------
        np.ndarray:
            subregion of the input array
        int:
            x_offset (i.e x start of the subregion)
        int:
            y_offset (i.e y start of the subregion)
    """

    h, w = img.shape
    xs, xf = int(x1_perc * w), int(x2_perc * w)
    ys, yf = int(y1_perc * h), int(y2_perc * h)

    return img[ys:yf, xs:xf], (xs, xf), (ys, yf)


def get_flowrate_with_cross_correlation(
    prev_img: np.ndarray,
    next_img: np.ndarray,
    scale_factor: int = 10,
    temp_x1_perc: float = 0.05,
    temp_y1_perc: float = 0.05,
    temp_x2_perc: float = 0.85,
    temp_y2_perc: float = 0.45,
    debug: bool = False,
) -> Tuple[float, float, float]:
    """Find the displacement of a subregion of an image with another, temporally adjacent, image.

    Parameters
    ----------
        prev_img : np.ndarray
            First image
        next_img: np.ndarray
            Subsequent imag
        scale_factor : int
            Factor to use for downsampling the images
        temp_x1_perc : float
            What percentage of the image the start of the subregion should begin at.
            For example, x1_perc=0.05 of an input image with shape (600, 800) would mean the
            subregion would begin at 0.05*600=30.
        temp_y1_perc: float
            See x1_perc
        temp_x2_perc: float
            See x1_perc
        temp_y2_perc: float
            See x1_perc

    Returns
    -------
        int:
            dx: displacement in x
        int:
            dy: displacement in y
        float:
            max_val: maximum value of the cross correlation
    """
    im1_ds, im2_ds = downsample_image(prev_img, scale_factor), downsample_image(
        next_img, scale_factor
    )

    # Select the subregion within the first image by defining which quantiles to use
    im1_ds_subregion, x_offset, y_offset = get_template_region(
        im1_ds, 0.05, 0.05, 0.85, 0.45
    )

    # Run a normalized cross correlation between the image to search and subregion
    template_result = cv2.matchTemplate(im2_ds, im1_ds_subregion, cv2.TM_CCOEFF_NORMED)

    # Find the point with the maximum value (i.e highest match) and caclulate the displacement
    _, max_val, _, max_loc = cv2.minMaxLoc(template_result)
    dx, dy = max_loc[0] - x_offset[0], max_loc[1] - y_offset[0]

    # If debug mode is on, run `plot_cc` which saves images of the cross-correlation calculation.
    if debug:
        plot_cc(
            im1_ds,
            im2_ds,
            im1_ds_subregion,
            template_result,
            (x_offset[0], y_offset[0]),
            (x_offset[1], y_offset[1]),
            max_loc[0],
            max_loc[1],
            dx,
            dy,
        )

    return float(dx), float(dy), float(max_val)


def plot_cc(im1, im2, im1_subregion, template_result, xy1, xy2, max_x, max_y, dx, dy):
    """A function for debugging and visualizing the cross-correlation
    displacement calculation.

    This function produces a 2x2 plot of:
        Top-left: The first image
        Bottom-left: The second image
        Top-right: A close-up of the subregion of interest in the first image
        Bottom-right: A close-up of the subregion with the closest match in the second image
    """
    import matplotlib.pyplot as plt
    import matplotlib.gridspec as gridspec

    fig, _ = plt.subplots(figsize=(12, 7))
    fig.suptitle("Flow rate xcorr")
    gs = gridspec.GridSpec(3, 6)
    ax1 = plt.subplot(gs[0, 0:3])
    ax2 = plt.subplot(gs[0, 3:])
    ax3 = plt.subplot(gs[1, 0:3])
    ax4 = plt.subplot(gs[1, 3:])
    ax5 = plt.subplot(gs[2, 2:4])

    h, w = im1_subregion.shape
    im1_subregion = im1_subregion.copy()
    im2_subregion = im2[max_y : max_y + h, max_x : max_x + w].copy()
    im1 = cv2.rectangle(im1, xy1, xy2, 255, 1)
    im2 = cv2.rectangle(im2, (max_x, max_y), (max_x + w, max_y + h), 255, 1)

    ax1.imshow(im1, cmap="gray")
    ax2.imshow(im1_subregion, cmap="gray")
    ax3.imshow(im2, cmap="gray")
    ax4.imshow(im2_subregion, cmap="gray")
    ax4.text(0, 0, f"{dx, dy}", bbox={"facecolor": "white", "pad": 2})
    ax5.imshow(template_result)
    plt.show()
    # plt.pause(0.01)
    # plt.close()<|MERGE_RESOLUTION|>--- conflicted
+++ resolved
@@ -111,7 +111,6 @@
             self.frame_b.set(img_arr)
             self.timestamps[1] = timestamp
 
-<<<<<<< HEAD
     @staticmethod
     def _convert_to_px_per_unit_time(displacement: float, tdiff: float) -> float:
         return displacement / tdiff
@@ -121,14 +120,6 @@
         displacement: float, tdiff: float, scale_factor: float, img_dim: int
     ) -> float:
         return (displacement / tdiff) / (img_dim / scale_factor)
-=======
-        self.timestamps[self._frame_counter] = timestamp
-        self._frame_counter = (self._frame_counter + 1) % 2
-
-    def _calculatePairDisplacement(self):
-        if self._frame_counter == 0 and not self.isFull():
-            dx, dy, confidence = self.multiproc_interface._func_call()
->>>>>>> 8a8d42a6
 
     def _calculate_pair_displacement(self) -> Tuple[float, float, float]:
         """Return dx, dy displacement in px and the cross correlation coefficient ('confidence')"""
