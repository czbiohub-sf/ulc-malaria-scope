--- conflicted
+++ resolved
@@ -1,13 +1,8 @@
+import multiprocessing as mp
+from typing import cast, List, Tuple
+
 import cv2
 import numpy as np
-<<<<<<< HEAD
-
-from typing import cast, List, Tuple
-=======
-import multiprocessing as mp
->>>>>>> 42d7a21f
-
-from typing import Tuple
 
 from ulc_mm_package.hardware import multiprocess_scope_routine as msr
 from ulc_mm_package.image_processing.processing_constants import CORRELATION_THRESH
