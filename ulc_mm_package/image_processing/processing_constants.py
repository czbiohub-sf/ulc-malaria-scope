import enum

from pathlib import Path

from ulc_mm_package.scope_constants import SIMULATION


# ================ Flowrate options ================ #
class FLOWRATE(enum.Enum):
    FAST = 15.15  # 2 frames per cell
    MEDIUM = 7.58  # 4 frames per cell
    SLOW = 3.79  # 8 frames per cell


# ================ Autobrightness constants ================ #
<<<<<<< HEAD
TOP_PERC_TARGET_VAL = 230
TOP_PERC = 0.02
=======
TOP_PERC_TARGET_VAL = 235
TOP_PERC = 0.03
>>>>>>> 8173fcd5
TOL = 0.01
MIN_ACCEPTABLE_MEAN_BRIGHTNESS = 200
PERIODIC_AB_PERIOD_NUM_FRAMES = 30  # At 30 frames, that's roughly once per second

# Autobrightness PID constants
AB_PID_KP = 0.001
AB_PID_KI = 0.0
AB_PID_KD = 0.0001
INTEGRAL_WINDUP_BOUND = 10

# ================ Background subtraction constants ================ #
INSIDE_BBOX_FLAG = 0

# ================ Flow control constants ================ #
FLOW_CONTROL_EWMA_ALPHA = 0.05
TOL_PERC = 0.1
FAILED_CORR_PERC_TOLERANCE = 0.75

# Factor by which to multiply the ewma feebdack adjustment delay (in frames) to set the window size
# of the past measurements to check for failed xcorrs.
MIN_NUM_XCORR_FACTOR = 10

# ================ Flow rate constants ================ #
CORRELATION_THRESH = 0.3

# You'd work backwards here...how many images do you want of the same cells?
# Let's say 2 frames/fov of cells. At 33ms/frame, we want each cell to pass
# through IMG_HEIGHT pixels in 66ms. So 1000ms / 66ms * (full frame / 1s) = 15.15 full frame heights per second
DESIRED_FRAMES_PER_CELL = 2
MS_PER_FRAME = 33
TARGET_FLOWRATE = 1000 / (DESIRED_FRAMES_PER_CELL * MS_PER_FRAME)

# ================ Classic image focus metric constants ================ #
CLASSIC_FOCUS_EWMA_ALPHA = 0.1
METRIC_RATIO_CUTOFF = 0.75
CLASSIC_FOCUS_FRAME_THROTTLE = 15

# ================ Data storage constants ================ #
if SIMULATION:
    MIN_GB_REQUIRED = 0.1  # 100 MB
else:
    MIN_GB_REQUIRED = 50
NUM_SUBSEQUENCES = 10
SUBSEQUENCE_LENGTH = 10

# ================ Cell detection constants ================ #
_RBC_THUMBNAIL_PATH = Path(__file__).parent.resolve() / "thumbnail.png"
if not _RBC_THUMBNAIL_PATH.exists():
    raise FileNotFoundError(
        "RBC_THUMBNAIL_PATH (image_processing/thumbnail.png) does not exist"
    )
RBC_THUMBNAIL_PATH = str(_RBC_THUMBNAIL_PATH)

# This value was found empirically, looking at several focal stacks with and without cells
CELLS_FOUND_THRESHOLD = 9001  # https://tinyurl.com/ykxu66zw
MIN_POINTS_ABOVE_THRESH = 2

MIN_CELL_COUNT = 5
CELL_DENSITY_CHECK_PERIOD_S = 0.2  # How often to check cell density
CELL_DENSITY_HISTORY_LEN = 40  # Number of continuuous cell density measurements that need to be < MIN_CELL_COUNT before an exception is raised<|MERGE_RESOLUTION|>--- conflicted
+++ resolved
@@ -13,13 +13,8 @@
 
 
 # ================ Autobrightness constants ================ #
-<<<<<<< HEAD
-TOP_PERC_TARGET_VAL = 230
-TOP_PERC = 0.02
-=======
 TOP_PERC_TARGET_VAL = 235
 TOP_PERC = 0.03
->>>>>>> 8173fcd5
 TOL = 0.01
 MIN_ACCEPTABLE_MEAN_BRIGHTNESS = 200
 PERIODIC_AB_PERIOD_NUM_FRAMES = 30  # At 30 frames, that's roughly once per second
