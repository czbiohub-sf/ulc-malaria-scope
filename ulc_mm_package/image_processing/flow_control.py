from typing import Optional, Tuple
import logging

import numpy as np

from ulc_mm_package.image_processing.processing_modules import EWMAFiltering
from ulc_mm_package.image_processing.processing_constants import (
    FLOW_CONTROL_EWMA_ALPHA,
    TOL_PERC,
    FAILED_CORR_PERC_TOLERANCE,
    MIN_NUM_XCORR_FACTOR,
)
from ulc_mm_package.image_processing.flowrate import (
    FlowRateEstimator,
    CORRELATION_THRESH,
)
from ulc_mm_package.hardware.pneumatic_module import PneumaticModule, SyringeEndOfTravel


class FlowControlError(Exception):
    pass


class CantReachTargetFlowrate(FlowControlError):
    """Raised when the target flowrate cannot be reached"""

    def __init__(self, flowrate):
        self.flowrate = flowrate


class TargetFlowrateNotSet(FlowControlError):
    """Raised when `control_flow` is called without previously setting a target_flowrate"""


class LowConfidenceCorrelations(FlowControlError):
    """Raised when the number of recent low confidence measurements is too high.

    Normally, an exception is raised if the desired flow rate cannot be achieved and the syringe is already at its maximum position.
    In cases where measurements are invalid (i.e due to low confidence), there may be some other underlying issue.

    This exception, LowConfidenceCorrelations, is to be raised after some threshold number of failed correlations have occurred (a % of total measurements made),
    allowing flow control to terminate early.

    Examples where correlations may fail:
        - RBCs flowing at different rates (e.g a sample with a mix of regular cells and reticulocytes might exhibit this)
        - Air bubbles deflecting flow
        - Large toner blobs
        - etc.
    """

    def __init__(self, num_failed_corrs: int, total_pairs: int, tol_perc: float):
        msg = (
            f"Too many recent xcorr calculations have yielded poor confidence. "
            f"The number of recent low-confidence correlations is = {num_failed_corrs} ({100*num_failed_corrs / total_pairs:.2f}% of measurements) "
        )
        super().__init__(f"{msg}")


def get_flow_error(target_flowrate: float, curr_flowrate: float):
    """Returns the flowrate error, i.e the difference between the target and current flowrate.

    Parameters
    ----------
    target_flowrate: float
    curr_flowrate: float

    Returns
    -------
    float:
        Positive (+) number if the current flowrate is _below_ the target.
        Negative (-) number if the current flowrate is _above_ the target.
        0 if the current flowrate is within +/- % tolerance of the target (as defined by TOL_PERC).
    """

    diff = target_flowrate - curr_flowrate

    if abs(diff) / target_flowrate < TOL_PERC:
        return 0
    else:
        return diff


class FlowController:
    def __init__(
        self,
        pneumatic_module: PneumaticModule,
        h: int = 600,
        w: int = 800,
    ):
        """Flow controller class.

        Wraps the functionality of FlowRateEstimator, PneumaticModule, and the flow control algorithm
        together to control the flowrate. Single images are provided to this class via `control_flow(img)`
        which, using the FlowRateEstimator, and an exponentially weighted moving average (EWMA) to smooth the noise,
        adjusts the syringe to maintain the target flowrate.

        Parameters
        ----------
        pneumatic_module : PneumaticModule
            Pneumatic module to control the syringe
        h : int
            Height of the image
        w : int
            Width of the image
        window_size : int
            Size of the exponentially weighted moving average (EWMA) window
        """

        self.pneumatic_module: PneumaticModule = pneumatic_module
        self.flowrate: Optional[float] = None
        self.alpha: float = FLOW_CONTROL_EWMA_ALPHA
        self.EWMA = EWMAFiltering(self.alpha)
        self.counter: int = 0
        self.prev_adjustment_stamp: int = 0
        self.failed_corr_counter: int = 0
        self.feedback_delay_frames = self.EWMA.get_adjustment_period_ewma()
        self.fre: FlowRateEstimator = FlowRateEstimator(h, w)

        self.first_image: bool = True
        self.target_flowrate: Optional[float] = None
        self.logger = logging.getLogger(__name__)

    def reset(self):
        self.fre.reset()
        self.flowrate: Optional[float] = None
        self.counter: int = 0
        self.prev_adjustment_stamp: int = 0
        self.failed_corr_counter: int = 0
        self.target_flowrate: Optional[float] = None

    def set_alpha(self, alpha: float) -> None:
        """Set the alpha value for EWMA filtering"""
        self.alpha = alpha
        self.EWMA.set_alpha(self.alpha)
        self.feedback_delay_frames = self.EWMA.get_adjustment_period_ewma(self.alpha)

    def _add_image_and_update_flowrate(self, img: np.ndarray, time: float) -> None:
        """Adds an image to the FlowRateEsimator and updates the flowrate measurement.

        Note, the first value returned by FlowRateEstimator's `add_image_and_calculate_pair`
        is ignored. That is what `is_primed` checks for below (since the estimator needs to see
        at least two images before it can make a displacement calculation.)

        Parameters
        ----------
        img: np.ndarray
        time: float
            Timestamp of when the image was received
        """

        dx, dy, xcorr_coeff = self.fre.add_image_and_calculate_pair(img, time)

        if self.fre.is_primed():
            if self.flowrate is None:
                self.flowrate = dy
                self.EWMA.set_init_val(self.flowrate)
            else:
                self.flowrate = self.EWMA.update_and_get_val(dy)
            self.counter += 1

            if xcorr_coeff < CORRELATION_THRESH:
                self.failed_corr_counter += 1
                if self.too_many_failed_xcorrs():
                    raise LowConfidenceCorrelations(
                        self.failed_corr_counter,
                        self.counter,
                        FAILED_CORR_PERC_TOLERANCE,
                    )

    def too_many_failed_xcorrs(self) -> bool:
        """Check if there have been too many recent failed xcorr measurements.

        Returns whether there have been more than a threshold percentage of failed cross correlations
        in the "recent" window.

        "Recent" is defined as the past MIN_NUM_XCORR_FACTOR * num feedback delay frames,
        i.e a multiple of the number of frames that need to elapse before a syringe adjustment is made.

        This function then resets the failed xcorr counter.

        Returns
        -------
        bool:
            True if the number of failed xcorrs since the last syringe adjustment exceeds some threshold.
            False if that many frames have yet to elapse since the last adjustment, or if there was < threshold percentage
            of failed xcorrs.
        """
        failed_xcorr_window_size = MIN_NUM_XCORR_FACTOR * self.feedback_delay_frames
        if self.counter % failed_xcorr_window_size == 0:
            too_many_bad_xcorrs: bool = (
                self.failed_corr_counter / failed_xcorr_window_size
                > FAILED_CORR_PERC_TOLERANCE
            )
            self.failed_corr_counter = 0
            return too_many_bad_xcorrs
        else:
            return False

    def set_target_flowrate(self, target_flowrate: float):
        """Set the target flowrate.

        Parameters
        ----------
        target_flowrate: float
            The flowrate to attempt to hold steady
        """

        self.target_flowrate = target_flowrate

    def control_flow(
        self, img: np.ndarray, timestamp: int
    ) -> Tuple[Optional[float], Optional[float]]:
        """Takes in an image, calculates, and adjusts flowrate periodically to maintain the target (within a tolerance bound).
        Periodically is defined as twice the half-life of the EWMA filter (based on its alpha value).

        If the `self.target_flowrate` has not been set, this function raises an exception.

        Parameters
        ----------
        img : np.ndarray
            Image must have the same dimensions as those specified on initializing this FlowController class.
        timestamp: int
            Timestamp of when the image was taken

        Returns
        -------
        float:
            flow_val if a full window of measurements has been acquried by FlowRateEstimator
        int (None, None):
            Returned if a full window of measurements has not been acquired yet

        Exceptions
        ----------
        TargetFlowrateNotSet:
            Raised if a target is not set before this function is called. It can be set by calling `set_target_flowrate()`
        CantReachTargetFlowrate:
            Raised if the target flowrate hasn't been reached and the syringe
            can't move any further in the necessary direction, this exception is raised
        LowConfidenceCorrelations:
            Raised if the number of low confidence correlations exceeds some percentage threshold of all flowrate measurements.
        """

        if self.target_flowrate is None:
            raise TargetFlowrateNotSet(
                f"Please set a target flowrate using `set_target_flowrate(target_value)' first. The value should be a float."
            )

        self._add_image_and_update_flowrate(img, timestamp)

        # Adjust pressure using the pneumatic module based on the flow rate error
        if self.flowrate is not None:
            flow_error = get_flow_error(self.target_flowrate, self.flowrate)
            if self.counter >= self.prev_adjustment_stamp + self.feedback_delay_frames:
                self.prev_adjustment_stamp = self.counter
                self._adjustSyringe(flow_error)
                self.logger.debug(
                    f"Flow error: {flow_error}, syringe pos: {self.pneumatic_module.getCurrentDutyCycle()}"
                )
            return self.flowrate, flow_error
        else:
            return (None, None)

    def _adjustSyringe(self, flow_error: float):
        """Adjusts the syringe based on the flow error.

        Parameters
        ----------
        flow_error : float

        Exceptions
        ----------
        CantReachTargetFlowrate:
            Raised when the syringe has reached the end of travel
            despite being above/below the required flowrate.
        """

        if flow_error == 0:
            return
        elif flow_error > 0:
            try:
                # Increase pressure, move syringe down
                if not self.pneumatic_module.is_locked():
                    self.pneumatic_module.threadedDecreaseDutyCycle()
            except SyringeEndOfTravel:
                raise CantReachTargetFlowrate(self.flowrate)
        elif flow_error < 0:
            try:
                # Decrease pressure, move syringe up
                if not self.pneumatic_module.is_locked():
                    self.pneumatic_module.threadedIncreaseDutyCycle()
            except SyringeEndOfTravel:
<<<<<<< HEAD
                raise CantReachTargetFlowrate(self.flowrate)
=======
                raise CantReachTargetFlowrate(self.curr_flowrate)

    def _ewma(self, data):
        """Adapted from @Divakar on StackOverflow

        Fast, pure-numpy implementation of an exponentially weighted moving average.

        Parameters
        ----------
        data : np.ndarray
            Data on which to run EWMA smoothing
        """

        window = self.window_size
        alpha = 2 / (window + 1.0)
        alpha_rev = 1 - alpha
        n = data.shape[0]

        pows = alpha_rev ** (np.arange(n + 1))

        scale_arr = 1 / pows[:-1]
        offset = data[0] * pows[1:]
        pw0 = alpha * alpha_rev ** (n - 1)

        mult = data * pw0 * scale_arr
        cumsums = mult.cumsum()
        out = offset + cumsums * scale_arr[::-1]
        return out[-1]

    def stop(self):
        self.fre.stop()
>>>>>>> 3005241e
<|MERGE_RESOLUTION|>--- conflicted
+++ resolved
@@ -289,38 +289,7 @@
                 if not self.pneumatic_module.is_locked():
                     self.pneumatic_module.threadedIncreaseDutyCycle()
             except SyringeEndOfTravel:
-<<<<<<< HEAD
                 raise CantReachTargetFlowrate(self.flowrate)
-=======
-                raise CantReachTargetFlowrate(self.curr_flowrate)
-
-    def _ewma(self, data):
-        """Adapted from @Divakar on StackOverflow
-
-        Fast, pure-numpy implementation of an exponentially weighted moving average.
-
-        Parameters
-        ----------
-        data : np.ndarray
-            Data on which to run EWMA smoothing
-        """
-
-        window = self.window_size
-        alpha = 2 / (window + 1.0)
-        alpha_rev = 1 - alpha
-        n = data.shape[0]
-
-        pows = alpha_rev ** (np.arange(n + 1))
-
-        scale_arr = 1 / pows[:-1]
-        offset = data[0] * pows[1:]
-        pw0 = alpha * alpha_rev ** (n - 1)
-
-        mult = data * pw0 * scale_arr
-        cumsums = mult.cumsum()
-        out = offset + cumsums * scale_arr[::-1]
-        return out[-1]
 
     def stop(self):
-        self.fre.stop()
->>>>>>> 3005241e
+        self.fre.stop()