"""
FlowController
"""

<<<<<<< HEAD
=======
from typing import Tuple, Union, Optional
>>>>>>> 42d7a21f
import numpy as np

from time import perf_counter
from typing import Tuple, Union, Optional
from ulc_mm_package.image_processing.processing_constants import (
    NUM_IMAGE_PAIRS,
    WINDOW_SIZE,
    TOL_PERC,
)
from ulc_mm_package.image_processing.flowrate import FlowRateEstimator
from ulc_mm_package.hardware.pneumatic_module import PneumaticModule, SyringeEndOfTravel


class FlowControlError(Exception):
    pass


class CantReachTargetFlowrate(FlowControlError):
    """Raised when the target flowrate cannot be reached"""

    def __init__(self, flowrate):
        self.flowrate = flowrate


class LowConfidenceCorrelations(FlowControlError):
    """Raised when the number of recent low confidence measurements is too high.

    Normally, an exception is raised if the desired flow rate cannot be achieved and the syringe is already at its maximum position.
    In cases where measurements are invalid (i.e due to low confidence), the measurement window may never fill up (or take an exceedingly
    long time to fill up).
    In that case, syringe adjustments will not be made (or take a long time), and the flow rate estimator may be continuously fed new images
    for a long while without raising an exception or taking any action.

    This exception, LowConfidenceCorrelations, is to be raised after some threshold number of failed correlations have occurred, allowing
    flow control to terminate early, and to avoid the situation described above where a user might have to wait a long time as `fastFlow` failed
    to do anything.

    Examples where correlations may fail:
        - RBCs flowing at different rates (e.g a sample with a mix of regular cells and reticulocytes might exhibit this)
        - Air bubbles deflecting flow
        - Large toner blobs
        - etc.
    """

    def __init__(self, num_failed_corrs, window_size, n_windows):
        msg = (
            f"Too many recent xcorr calculations have yielded poor confidence. "
            f"The number of img pairs per measurement is = {window_size}. "
            f"The number of recent low-confidence correlations is = {num_failed_corrs} >= {n_windows}*{window_size}. "
        )
        super().__init__(f"{msg}")


def getFlowError(target_flowrate, curr_flowrate):
    """Returns the flowrate error, i.e the difference between the target and current flowrate.

    Returns
    -------
    float:
        Positive (+) number if the current flowrate is _below_ the target.
        Negative (-) number if the current flowrate is _above_ the target.
        0 if the current flowrate is within +/- % tolerance of the target (as defined by TOL_PERC).
    """

    diff = target_flowrate - curr_flowrate

    if abs(diff) / target_flowrate < TOL_PERC:
        return 0
    else:
        return diff


class FlowController:
    def __init__(
        self,
        pneumatic_module: PneumaticModule,
        h: int = 600,
        w: int = 800,
        window_size: int = WINDOW_SIZE,
    ):
        """Flow controller class.

        Wraps the functionality of FlowRateEstimator, PneumaticModule, and the flow control algorithm
        together to control the flowrate. Single images are provided to this class via `controlFlow(img)`
        which, using the FlowRateEstimator, and an exponentially weighted moving average (EWMA) to smooth the noise,
        adjusts the syringe to maintain the target flowrate.

        Parameters
        ----------
        pneumatic_module : PneumaticModule
            Pneumatic module to control the syringe
        h : int
            Height of the image
        w : int
            Width of the image
        window_size : int
            Size of the exponentially weighted moving average (EWMA) window
        """

        self.window_size = window_size
        self.pneumatic_module = pneumatic_module
        self.flowrates = np.zeros(self.window_size)
        self.fre = FlowRateEstimator(h, w, num_image_pairs=NUM_IMAGE_PAIRS)

        self._idx = 0
        self.target_flowrate: Optional[float] = None
        self.curr_flowrate: Optional[float] = None

    def _addImage(self, img: np.ndarray, time: float):
        """Adds an image to the FlowRateEsimator and appends the flowrate to self.flowrates
        if the FRE window is full.

        """

        self.fre.addImageAndCalculatePair(img, time)
        if self.fre.isFull():
            _, dy, _, _ = self.fre.getStatsAndReset()
            self.flowrates[self._idx] = dy
            self._idx += 1

    def _isFull(self):
        """Returns whether the EWMA window has been filled with a new batch of flowrate measurements."""

        if self._idx == len(self.flowrates):
            self._idx = 0
            return True
        return False

    def setTargetFlowrate(self, target_flowrate: float):
        """Set the target flowrate.

        Parameters
        ----------
        target_flowrate: float
            The flowrate to attempt to hold steady
        """

        self.target_flowrate = target_flowrate

    def fastFlowAdjustment(
        self, img: np.ndarray, timestamp: float
    ) -> Union[Tuple[None, None], Tuple[float, float]]:
        """
        Adjust flow on a faster feedback cycle (i.e w/o the EWMA batching)
        until the target flowrate is achieved.

        Some background explanation
        ---------------------------
        Using the default FlowRateEstimator batch size
        (12 pairs of images, i.e 24 frames), the syringe is adjusted every 0.8s.

        The pneumatic module currently has 60 increments from its uppermost position to being
        fully extended. If the target flowrate requires the syringe to be at the halfway point
        (30 steps), this will take ~24s.

        Currently there is not a smarter proportional gain integrated into the control
        because:
            1. The granularity of the steps is fairly crude
            2. The response of the system is (empirically) nonlinear and at times, sporadic

        I _think_ that a simple, step-by-step increment/decrement and reassessment of the flow
        is the ideal solution for now.

        Parameters
        ----------
        img: np.ndarray
            Image to be passed into the FlowRateEstimator
        timestamp: int
            Timestamp of when the image was taken

        Returns
        -------
        tuple (float, float):
            flow_val, flow_error if a full window of measurements has been acquired by FlowRateEstimator
        int (None, None):
            Returned if a full window of measurements has not been acquired yet

        Exceptions
        ----------
        CantReachTargetFlowrate:
            Raised if the target flowrate hasn't been reached and the syringe
            can't move any further in the necessary direction, this exception is raised

        LowConfidenceCorrelations:
            Raised if the number of recent xcorrs which have 'failed' (had a low correlation value) exceeds
            2 * the measurement window size.
        """

        self.fre.addImageAndCalculatePair(img, timestamp)

        # If the number of low-confidence correlations is larger than 2x the window size, raise an error.
        if self.fre.failed_corr_counter >= 4 * NUM_IMAGE_PAIRS:
            raise LowConfidenceCorrelations(
                self.fre.failed_corr_counter, NUM_IMAGE_PAIRS, 4
            )

        if self.fre.isFull():
            _, dy, _, _ = self.fre.getStatsAndReset()
            self.curr_flowrate = dy
            flow_error = getFlowError(self.target_flowrate, self.curr_flowrate)
            try:
                self._adjustSyringe(flow_error)
                return (dy, flow_error)
            except CantReachTargetFlowrate:
                raise
        else:
            return (None, None)

    def controlFlow(self, img: np.ndarray, timestamp: int) -> Optional[float]:
        """Takes in an image, calculates, and adjusts flowrate periodically to maintain the target (within a tolerance bound).

        If the `self.target_flowrate` has not been set, the first full measurement is used as the target, and all subsequent measurements
        will result in adjustments relative to that initial target.

        Some background explanation
        ---------------------------
        'Periodically' is defined as the number of frames it takes for the FlowRateEstimator to
        fill its window multiplied by the number of flowrate measurements to fill the EWMA
        window.

        For example, if the FlowRateEstimator takes in 12 image pairs (i.e 24 frames), and the
        EWMA window is 12, then a total of 288 frames will be observed before a syringe adjustment
        is made (@30fps, that's every 9.6s).

        Parameters
        ----------
        img : np.ndarray
            Image must have the same dimensions as those specified on initializing this FlowController class.
        timestamp: int
            Timestamp of when the image was taken

        Returns
        -------
        float:
            flow_val if a full window of measurements has been acquried by FlowRateEstimator
        int (None, None):
            Returned if a full window of measurements has not been acquired yet

        Exceptions
        ----------
        CantReachTargetFlowrate:
            Raised if the target flowrate hasn't been reached and the syringe
            can't move any further in the necessary direction, this exception is raised
        """

        self._addImage(img, timestamp)
        if self._isFull():
            self.curr_flowrate = self._ewma(self.flowrates)

            # Set target flowrate if this is the first calculation
            self.target_flowrate = (
                self.target_flowrate
                if self.target_flowrate is not None
                else self.curr_flowrate
            )

            # Adjust pressure using the pneumatic module based on the flow rate error
            flow_error = getFlowError(self.target_flowrate, self.curr_flowrate)
            try:
                self._adjustSyringe(flow_error)
                print(
                    f"Flow error: {flow_error}, syringe pos: {self.pneumatic_module.getCurrentDutyCycle()}"
                )
                return self.curr_flowrate
            except CantReachTargetFlowrate:
                raise
        else:
            return None

    def _adjustSyringe(self, flow_error: float):
        """Adjusts the syringe based on the flow error.

        Parameters
        ----------
        flow_error : float

        Exceptions
        ----------
        CantReachTargetFlowrate:
            Raised when the syringe has reached the end of travel
            despite being above/below the required flowrate.
        """

        if flow_error == 0:
            return
        elif flow_error > 0:
            try:
                # Increase pressure, move syringe down
                self.pneumatic_module.decreaseDutyCycle()
            except SyringeEndOfTravel:
                raise CantReachTargetFlowrate(self.curr_flowrate)
        elif flow_error < 0:
            try:
                # Decrease pressure, move syringe up
                self.pneumatic_module.increaseDutyCycle()
            except SyringeEndOfTravel:
                raise CantReachTargetFlowrate(self.curr_flowrate)

    def _ewma(self, data):
        """Adapted from @Divakar on StackOverflow

        Fast, pure-numpy implementation of an exponentially weighted moving average.

        Parameters
        ----------
        data : np.ndarray
            Data on which to run EWMA smoothing
        """

        window = self.window_size
        alpha = 2 / (window + 1.0)
        alpha_rev = 1 - alpha
        n = data.shape[0]

        pows = alpha_rev ** (np.arange(n + 1))

        scale_arr = 1 / pows[:-1]
        offset = data[0] * pows[1:]
        pw0 = alpha * alpha_rev ** (n - 1)

        mult = data * pw0 * scale_arr
        cumsums = mult.cumsum()
        out = offset + cumsums * scale_arr[::-1]
        return out[-1]<|MERGE_RESOLUTION|>--- conflicted
+++ resolved
@@ -2,14 +2,11 @@
 FlowController
 """
 
-<<<<<<< HEAD
-=======
-from typing import Tuple, Union, Optional
->>>>>>> 42d7a21f
-import numpy as np
-
 from time import perf_counter
 from typing import Tuple, Union, Optional
+
+import numpy as np
+
 from ulc_mm_package.image_processing.processing_constants import (
     NUM_IMAGE_PAIRS,
     WINDOW_SIZE,
