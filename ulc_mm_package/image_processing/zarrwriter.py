--- conflicted
+++ resolved
@@ -6,15 +6,12 @@
     
 """
 
-<<<<<<< HEAD
-=======
 import functools
 import threading
 from time import perf_counter
 import logging
 from concurrent.futures import ALL_COMPLETED, ThreadPoolExecutor, wait
 
->>>>>>> a5375bad
 import zarr
 import threading
 
@@ -81,13 +78,8 @@
             )
             raise IOError(f"Error creating {filename}.zip")
 
-<<<<<<< HEAD
     @lock_no_block(WRITE_LOCK, WriteInProgress)
-    def writeSingleArray(self, data):
-=======
-    @lockNoBlock(WRITE_LOCK)
     def writeSingleArray(self, data) -> int:
->>>>>>> a5375bad
         """Write a single array and optional metadata to the Zarr store.
 
         Parameters
